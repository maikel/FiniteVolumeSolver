// Copyright (c) 2019 Maikel Nadolski
//
// Permission is hereby granted, free of charge, to any person obtaining a copy
// of this software and associated documentation files (the "Software"), to deal
// in the Software without restriction, including without limitation the rights
// to use, copy, modify, merge, publish, distribute, sublicense, and/or sell
// copies of the Software, and to permit persons to whom the Software is
// furnished to do so, subject to the following conditions:
//
// The above copyright notice and this permission notice shall be included in
// all copies or substantial portions of the Software.
//
// THE SOFTWARE IS PROVIDED "AS IS", WITHOUT WARRANTY OF ANY KIND, EXPRESS OR
// IMPLIED, INCLUDING BUT NOT LIMITED TO THE WARRANTIES OF MERCHANTABILITY,
// FITNESS FOR A PARTICULAR PURPOSE AND NONINFRINGEMENT. IN NO EVENT SHALL THE
// AUTHORS OR COPYRIGHT HOLDERS BE LIABLE FOR ANY CLAIM, DAMAGES OR OTHER
// LIABILITY, WHETHER IN AN ACTION OF CONTRACT, TORT OR OTHERWISE, ARISING FROM,
// OUT OF OR IN CONNECTION WITH THE SOFTWARE OR THE USE OR OTHER DEALINGS IN THE
// SOFTWARE.

#ifndef FUB_STATE_ARRAY_HPP
#define FUB_STATE_ARRAY_HPP

#include "fub/State.hpp"
#include "fub/ext/Eigen.hpp"
#include <boost/mp11/algorithm.hpp>

namespace fub {
namespace detail {
template <typename Eq, int Width> struct ConservativeArrayBaseImpl {
  template <typename T>
  using fn = typename DepthToStateValueTypeImpl<T, Width>::type;
  using type = boost::mp11::mp_transform<fn, typename Eq::ConservativeDepths>;
};
} // namespace detail

template <typename Eq, int Width = kDefaultChunkSize>
using ConservativeArrayBase =
    typename detail::ConservativeArrayBaseImpl<Eq, Width>::type;

template <typename Eq, int Width = kDefaultChunkSize>
struct ConservativeArray : ConservativeArrayBase<Eq, Width> {
  using Equation = Eq;
  // using Depths = typename Equation::ConservativeDepths;
  using Traits = StateTraits<ConservativeArrayBase<Eq, Width>>;

  static constexpr int Size() { return Width; }

  ConservativeArray() = default;
<<<<<<< HEAD
  ConservativeArray(const Equation& eq)
  { 
=======
  ConservativeArray(const Equation& eq) {
>>>>>>> aa0104f6
    auto depths = Depths<Conservative<Equation>>(eq);
    ForEachVariable(
        overloaded{
            [&](Array1d& id, ScalarDepth) { id = Array1d::Zero(); },
            [&](auto&& ids, auto depth) {
              if constexpr (std::is_same_v<std::decay_t<decltype(depth)>,
                                           int>) {
                ids = ArrayXd::Zero(depth, kDefaultChunkSize);
              } else {
                ids = Array<double, decltype(depth)::value>::Zero();
              }
            },
        },
        *this, depths);
<<<<<<< HEAD
    InitializeState(eq, *this); 
=======
>>>>>>> aa0104f6
  }
};

template <typename Eq, int Width>
struct StateTraits<ConservativeArray<Eq, Width>>
    : StateTraits<ConservativeArrayBase<Eq, Width>> {};

namespace detail {
template <typename Eq, int Width> struct CompleteArrayBaseImpl {
  template <typename T>
  using fn = typename DepthToStateValueTypeImpl<T, Width>::type;
  using type = boost::mp11::mp_transform<fn, typename Eq::CompleteDepths>;
};
} // namespace detail

template <typename Eq, int Width>
using CompleteArrayBase =
    typename detail::CompleteArrayBaseImpl<Eq, Width>::type;

template <typename Eq, int Width = kDefaultChunkSize>
struct CompleteArray : CompleteArrayBase<Eq, Width> {
  using Equation = Eq;
  // using Depths = typename Equation::CompleteDepths;
  using Traits = StateTraits<CompleteArrayBase<Eq, Width>>;

  static constexpr int Size() { return Width; }

  CompleteArray() = default;
<<<<<<< HEAD
  CompleteArray(const Equation& eq) { 
=======
  CompleteArray(const Equation& eq) {
>>>>>>> aa0104f6
    auto depths = Depths<Complete<Equation>>(eq);
    ForEachVariable(
        overloaded{
            [&](Array1d& id, ScalarDepth) { id = Array1d::Zero(); },
            [&](auto&& ids, auto depth) {
              if constexpr (std::is_same_v<std::decay_t<decltype(depth)>,
                                           int>) {
                ids = ArrayXd::Zero(depth, kDefaultChunkSize);
              } else {
                ids = Array<double, decltype(depth)::value>::Zero();
              }
            },
        },
        *this, depths);
<<<<<<< HEAD
    InitializeState(eq, *this); 
=======
>>>>>>> aa0104f6
  }
};

template <typename Eq, int Width>
struct StateTraits<CompleteArray<Eq, Width>>
    : StateTraits<CompleteArrayBase<Eq, Width>> {};

template <typename Eq, int N>
const ConservativeArray<Eq, N>& AsCons(const ConservativeArray<Eq, N>& x) {
  return x;
}

template <typename Eq, int N>
ConservativeArray<Eq, N>& AsCons(ConservativeArray<Eq, N>& x) {
  return x;
}

template <typename Eq, int N>
const ConservativeArrayBase<Eq, N>& AsCons(const CompleteArray<Eq, N>& x) {
  return x;
}

template <typename Eq, int N>
ConservativeArrayBase<Eq, N>& AsCons(CompleteArray<Eq, N>& x) {
  return x;
}

template <typename Eq, int N>
void Load(Conservative<Eq>& q, const ConservativeArray<Eq, N>& qs, int i) {
  ForEachComponent([&](auto& qi, auto qsi) { qi = qsi[i]; }, q, qs);
}

template <typename Eq, int N>
void Load(Complete<Eq>& q, const CompleteArray<Eq, N>& qs, int i) {
  ForEachComponent([&](auto& qi, auto qsi) { qi = qsi[i]; }, q, qs);
}

template <typename Eq, int N, typename Layout, std::size_t Rank>
void Load(ConservativeArray<Eq, N>& state,
          nodeduce_t<const BasicView<const Conservative<Eq>, Layout,
                                     static_cast<int>(Rank)>&>
              view,
          std::array<std::ptrdiff_t, Rank> index) {
  ForEachComponent(
      [&](auto& component, auto data) {
        component = std::apply(
            [&](auto... i) { return Load(int_constant<N>(), data, i...); },
            index);
      },
      state, view);
}

template <typename Eq, int N, typename Layout, int Rank>
void Load(
    ConservativeArray<Eq, N>& state,
    const BasicView<const Conservative<Eq>, Layout, Rank>& view,
    nodeduce_t<const std::array<std::ptrdiff_t, std::size_t(Rank)>&> index) {
  ForEachComponent(
      [&](auto&& component, auto data) {
        component = Load(int_constant<N>(), data, index);
      },
      state, view);
}

template <typename Eq>
void Load(ConservativeArray<Eq>& state,
          nodeduce_t<ViewPointer<const Conservative<Eq>>> pointer) {
  ForEachVariable(
      overloaded{
          [](Array1d& x, const double* p) { x = Eigen::Map<const Array1d>(p); },
          [](auto& xs, std::pair<const double*, std::ptrdiff_t> ps) {
            const double* p = ps.first;
            for (int i = 0; i < xs.rows(); ++i) {
              xs.row(i) = Eigen::Map<const Array1d>(p);
              p += ps.second;
            }
          }},
      state, pointer);
}

template <typename Eq, int N, typename Layout, int Rank>
void Load(
    CompleteArray<Eq, N>& state,
    const BasicView<const Complete<Eq>, Layout, Rank>& view,
    nodeduce_t<const std::array<std::ptrdiff_t, std::size_t(Rank)>&> index) {
  ForEachComponent(
      [&](auto&& component, auto data) {
        component = Load(int_constant<N>(), data, index);
      },
      state, view);
}

template <typename Eq>
void Load(CompleteArray<Eq>& state,
          nodeduce_t<ViewPointer<const Complete<Eq>>> pointer) {
  ForEachVariable(
      overloaded{
          [](Array1d& x, const double* p) { x = Eigen::Map<const Array1d>(p); },
          [](auto& xs, std::pair<const double*, std::ptrdiff_t> ps) {
            const double* p = ps.first;
            for (int i = 0; i < xs.rows(); ++i) {
              xs.row(i) = Eigen::Map<const Array1d>(p);
              p += ps.second;
            }
          }},
      state, pointer);
}

template <typename Eq, int N, typename Layout, int Rank>
void LoadN(
    CompleteArray<Eq, N>& state,
    const BasicView<const Complete<Eq>, Layout, Rank>& view, int size,
    nodeduce_t<const std::array<std::ptrdiff_t, std::size_t(Rank)>&> pos) {
  ForEachComponent(
      [&](auto&& s, auto v) { s = LoadN(int_constant<N>{}, v, size, pos); },
      state, view);
}

template <typename Eq, int N, typename Layout, int Rank>
void LoadN(
    ConservativeArray<Eq, N>& state,
    const BasicView<const Conservative<Eq>, Layout, Rank>& view, int size,
    nodeduce_t<const std::array<std::ptrdiff_t, std::size_t(Rank)>&> pos) {
  ForEachComponent(
      [&](auto& s, auto v) { s = LoadN(int_constant<N>{}, v, size, pos); },
      state, view);
}

template <typename Eq>
void LoadN(CompleteArray<Eq>& state,
           nodeduce_t<ViewPointer<const Complete<Eq>>> pointer, int n) {
  FUB_ASSERT(n <= kDefaultChunkSize);
  ForEachVariable(
      overloaded{[n](Array1d& x, const double* p) {
#ifdef __clang__
#pragma clang loop vectorize(disable)
#endif
                   for (int i = 0; i < n; ++i) {
                     x(i) = p[i];
                   }
                 },
                 [n](auto& xs, std::pair<const double*, std::ptrdiff_t> ps) {
                   const double* p = ps.first;
                   for (int i = 0; i < xs.rows(); ++i) {
#ifdef __clang__
#pragma clang loop vectorize(disable)
#endif
                     for (int j = 0; j < n; ++j) {
                       xs(i, j) = p[j];
                     }
                     p += ps.second;
                   }
                 }},
      state, pointer);
}

template <typename Eq>
void LoadN(ConservativeArray<Eq>& state,
           nodeduce_t<ViewPointer<const Conservative<Eq>>> pointer, int n) {
  FUB_ASSERT(n <= kDefaultChunkSize);
  ForEachVariable(
      overloaded{[n](Array1d& x, const double* p) {
#ifdef __clang__
#pragma clang loop vectorize(disable)
#endif
                   for (int i = 0; i < n; ++i) {
                     x(i) = p[i];
                   }
                 },
                 [n](auto& xs, std::pair<const double*, std::ptrdiff_t> ps) {
                   const double* p = ps.first;
                   for (int i = 0; i < xs.rows(); ++i) {
#ifdef __clang__
#pragma clang loop vectorize(disable)
#endif
                     for (int j = 0; j < n; ++j) {
                       xs(i, j) = p[j];
                     }
                     p += ps.second;
                   }
                 }},
      state, pointer);
}

template <typename Eq>
void Store(nodeduce_t<ViewPointer<Conservative<Eq>>> pointer,
           const ConservativeArray<Eq>& state) {
  ForEachVariable(overloaded{[](double* p, const Array1d& x) {
                               Eigen::Map<Array1d>{p} = x;
                             },
                             [](auto& ptr, const auto& x) {
                               for (int i = 0; i < x.rows(); ++i) {
                                 Eigen::Map<Array1d>(ptr.first) = x.row(i);
                                 ptr.first += ptr.second;
                               }
                             }},
                  pointer, state);
}

template <typename Eq>
void Store(nodeduce_t<ViewPointer<Complete<Eq>>> pointer,
           const CompleteArray<Eq>& state) {
  ForEachVariable(overloaded{[](double* p, const Array1d& x) {
                               Eigen::Map<Array1d>{p} = x;
                             },
                             [](auto& ptr, const auto& x) {
                               for (int i = 0; i < x.rows(); ++i) {
                                 Eigen::Map<Array1d>(ptr.first) = x.row(i);
                                 ptr.first += ptr.second;
                               }
                             }},
                  pointer, state);
}

template <typename Eq>
void StoreN(nodeduce_t<ViewPointer<Conservative<Eq>>> pointer,
            const ConservativeArray<Eq>& state, int n) {
  ForEachVariable(overloaded{[n](double* p, const Array1d& x) {
#ifdef __clang__
#pragma clang loop vectorize(disable)
#endif
                               for (int i = 0; i < n; ++i) {
                                 p[i] = x(i);
                               }
                             },
                             [n](auto& ptr, const auto& x) {
                               for (int i = 0; i < x.rows(); ++i) {
#ifdef __clang__
#pragma clang loop vectorize(disable)
#endif
                                 for (int j = 0; j < n; ++j) {
                                   ptr.first[i * ptr.second + j] = x(i, j);
                                 }
                               }
                             }},
                  pointer, state);
}

template <typename Eq>
void StoreN(nodeduce_t<ViewPointer<Complete<Eq>>> pointer,
            const CompleteArray<Eq>& state, int n) {
  ForEachVariable(overloaded{[n](double* p, const Array1d& x) {
#ifdef __clang__
#pragma clang loop vectorize(disable)
#endif
                               for (int i = 0; i < n; ++i) {
                                 p[i] = x(i);
                               }
                             },
                             [n](auto& ptr, const auto& x) {
                               for (int i = 0; i < x.rows(); ++i) {
#ifdef __clang__
#pragma clang loop vectorize(disable)
#endif
                                 for (int j = 0; j < n; ++j) {
                                   ptr.first[i * ptr.second + j] = x(i, j);
                                 }
                               }
                             }},
                  pointer, state);
}

template <typename Eq, int N, typename Layout, int Rank>
void Store(
    const BasicView<Conservative<Eq>, Layout, Rank>& view,
    const ConservativeArray<Eq, N>& state,
    nodeduce_t<const std::array<std::ptrdiff_t, std::size_t(Rank)>&> index) {
  ForEachComponent([&](auto data, auto block) { Store(data, block, index); },
                   view, state);
}

template <typename Eq, int N, typename Layout, int Rank>
void Store(
    const BasicView<Complete<Eq>, Layout, Rank>& view,
    const CompleteArray<Eq, N>& state,
    nodeduce_t<const std::array<std::ptrdiff_t, std::size_t(Rank)>&> index) {
  ForEachComponent([&](auto data, auto block) { Store(data, block, index); },
                   view, state);
}

template <typename Eq, int N, typename Layout, int Rank>
void StoreN(
    const BasicView<Complete<Eq>, Layout, Rank>& view,
    const CompleteArray<Eq, N>& state, int size,
    nodeduce_t<const std::array<std::ptrdiff_t, std::size_t(Rank)>&> pos) {
  ForEachComponent([&](auto& s, auto v) { StoreN(v, size, s, pos[0]); }, state,
                   view);
}

template <typename Eq, int N, typename Layout, int Rank>
void StoreN(
    const BasicView<Conservative<Eq>, Layout, Rank>& view,
    const ConservativeArray<Eq, N>& state, int size,
    nodeduce_t<const std::array<std::ptrdiff_t, std::size_t(Rank)>&> pos) {
  ForEachComponent([&](auto&& s, auto&& v) { StoreN(v, size, s, pos[0]); },
                   state, view);
}

} // namespace fub

#endif<|MERGE_RESOLUTION|>--- conflicted
+++ resolved
@@ -47,12 +47,7 @@
   static constexpr int Size() { return Width; }
 
   ConservativeArray() = default;
-<<<<<<< HEAD
-  ConservativeArray(const Equation& eq)
-  { 
-=======
   ConservativeArray(const Equation& eq) {
->>>>>>> aa0104f6
     auto depths = Depths<Conservative<Equation>>(eq);
     ForEachVariable(
         overloaded{
@@ -67,15 +62,7 @@
             },
         },
         *this, depths);
-<<<<<<< HEAD
-    InitializeState(eq, *this); 
-=======
->>>>>>> aa0104f6
   }
-};
-
-template <typename Eq, int Width>
-struct StateTraits<ConservativeArray<Eq, Width>>
     : StateTraits<ConservativeArrayBase<Eq, Width>> {};
 
 namespace detail {
@@ -99,11 +86,7 @@
   static constexpr int Size() { return Width; }
 
   CompleteArray() = default;
-<<<<<<< HEAD
-  CompleteArray(const Equation& eq) { 
-=======
   CompleteArray(const Equation& eq) {
->>>>>>> aa0104f6
     auto depths = Depths<Complete<Equation>>(eq);
     ForEachVariable(
         overloaded{
@@ -118,10 +101,6 @@
             },
         },
         *this, depths);
-<<<<<<< HEAD
-    InitializeState(eq, *this); 
-=======
->>>>>>> aa0104f6
   }
 };
 
