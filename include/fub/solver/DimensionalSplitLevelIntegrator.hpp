--- conflicted
+++ resolved
@@ -197,12 +197,8 @@
     AdvanceLevelNonRecursively(int this_level, Duration dt,
                                [[maybe_unused]] std::pair<int, int> subcycle) {
   auto AdvanceLevel_Split = [&](Direction dir) {
-<<<<<<< HEAD
-    return [&, this_level, dir, dt](Duration split_dt) -> Result<void, TimeStepTooLarge> {
-=======
     return [&, this_level, dir](Duration split_dt) -> Result<void, TimeStepTooLarge> {
       Context::ApplyBoundaryCondition(this_level, dir);
->>>>>>> c913934d
       const Duration local_dt = Context::ComputeStableDt(this_level, dir);
       MPI_Comm comm = GetMpiCommunicator();
       const Duration level_dt = MinAll(comm, local_dt);
