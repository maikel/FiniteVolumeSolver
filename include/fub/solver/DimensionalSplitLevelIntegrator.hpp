// Copyright (c) 2019 Maikel Nadolski
//
// Permission is hereby granted, free of charge, to any person obtaining a copy
// of this software and associated documentation files (the "Software"), to deal
// in the Software without restriction, including without limitation the rights
// to use, copy, modify, merge, publish, distribute, sublicense, and/or sell
// copies of the Software, and to permit persons to whom the Software is
// furnished to do so, subject to the following conditions:
//
// The above copyright notice and this permission notice shall be included in
// all copies or substantial portions of the Software.
//
// THE SOFTWARE IS PROVIDED "AS IS", WITHOUT WARRANTY OF ANY KIND, EXPRESS OR
// IMPLIED, INCLUDING BUT NOT LIMITED TO THE WARRANTIES OF MERCHANTABILITY,
// FITNESS FOR A PARTICULAR PURPOSE AND NONINFRINGEMENT. IN NO EVENT SHALL THE
// AUTHORS OR COPYRIGHT HOLDERS BE LIABLE FOR ANY CLAIM, DAMAGES OR OTHER
// LIABILITY, WHETHER IN AN ACTION OF CONTRACT, TORT OR OTHERWISE, ARISING FROM,
// OUT OF OR IN CONNECTION WITH THE SOFTWARE OR THE USE OR OTHER DEALINGS IN THE
// SOFTWARE.

#ifndef FUB_DIMENSIONAL_SPLIT_LEVEL_INTEGRATOR_HPP
#define FUB_DIMENSIONAL_SPLIT_LEVEL_INTEGRATOR_HPP

#include "fub/core/algorithm.hpp"
#include "fub/Direction.hpp"
#include "fub/Duration.hpp"
#include "fub/Equation.hpp"
#include "fub/Execution.hpp"
#include "fub/Meta.hpp"
#include "fub/TimeStepError.hpp"
#include "fub/ext/outcome.hpp"
#include "fub/ext/Mpi.hpp"

#include "fub/split_method/GodunovSplitting.hpp"

namespace fub {

/// This Level Integrator applies a very general AMR integration scheme in
/// context of dimensional splitting.
///
/// The time integration is split into multiple intermediate steps where each is
/// supposed to do a certain task. The detailed implementation of these tasks
/// happens in the integrator context object.
template <int R, typename IntegratorContext,
          typename SplitMethod = GodunovSplitting>
class DimensionalSplitLevelIntegrator : public IntegratorContext,
                                        private SplitMethod {
public:
  static constexpr int Rank = R;

  DimensionalSplitLevelIntegrator(IntegratorContext context,
                                  SplitMethod splitting = SplitMethod())
      : IntegratorContext(std::move(context)),
        SplitMethod(std::move(splitting)) {}

  DimensionalSplitLevelIntegrator(int_constant<R>, IntegratorContext context,
                                  SplitMethod splitting = SplitMethod())
      : DimensionalSplitLevelIntegrator(std::move(context),
                                        std::move(splitting)) {}

  const IntegratorContext& GetContext() const noexcept { return *this; }
  IntegratorContext& GetContext() noexcept { return *this; }

  const SplitMethod& GetSplitMethod() const noexcept { return *this; }

  void PreAdvanceHierarchy();

  void PostAdvanceHierarchy([[maybe_unused]] Duration time_step_size);

  void PreAdvanceLevel([[maybe_unused]] int level,
                       [[maybe_unused]] Duration time_step_size,
                       [[maybe_unused]] std::pair<int, int> subcycle);

  Result<void, TimeStepTooLarge>
  PostAdvanceLevel([[maybe_unused]] int level,
                   [[maybe_unused]] Duration time_step_size,
                   [[maybe_unused]] std::pair<int, int> subcycle);

  using IntegratorContext::GetCycles;
  using IntegratorContext::GetMpiCommunicator;
  using IntegratorContext::GetTimePoint;

  using IntegratorContext::FillGhostLayerSingleLevel;
  using IntegratorContext::FillGhostLayerTwoLevels;

  using IntegratorContext::GetRatioToCoarserLevel;
  using IntegratorContext::LevelExists;

  using IntegratorContext::CopyDataToScratch;
  using IntegratorContext::CopyScratchToData;
  using IntegratorContext::CoarsenConservatively;
  using IntegratorContext::CompleteFromCons;
  using IntegratorContext::ComputeNumericFluxes;
  using IntegratorContext::UpdateConservatively;

  using IntegratorContext::AccumulateCoarseFineFluxes;
  using IntegratorContext::ApplyFluxCorrection;
  using IntegratorContext::ResetCoarseFineFluxes;

  /// Returns the total refinement ratio between specified coarse to fine level
  /// number.
  // int GetTotalRefineRatio(int fine_level, int coarse_level = 0) const;

  /// Returns a stable dt across all levels and in one spatial direction.
  ///
  /// This function takes the refinement level into account.
  /// For stability it is advised to use some additional CFL condition.
  Duration ComputeStableDt(int level_number);

  /// Advance a specified patch level and all finer levels by time `dt`.
  ///
  /// This method subcycles finer levels.
  ///
  /// \param[in] level_num  An integer denoting the patch level where 0 is the
  /// coarsest level.
  ///
  /// \param[in] dt  A stable time step size for the level_num-th patch level.
  ///
  /// \param[in] subcycle  The ith subcycle which we are currently in, starting
  /// at 0.
  Result<void, TimeStepTooLarge>
  AdvanceLevelNonRecursively(int level_number, Duration dt,
                             std::pair<int, int> subcycle);
};

template <int R, typename IntegratorContext, typename SplitMethod>
void DimensionalSplitLevelIntegrator<R, IntegratorContext,
                                     SplitMethod>::PreAdvanceHierarchy() {
  if constexpr (is_detected<meta::PreAdvanceHierarchy, IntegratorContext&>()) {
    IntegratorContext::PreAdvanceHierarchy();
  }
}
template <int R, typename IntegratorContext, typename SplitMethod>
void DimensionalSplitLevelIntegrator<R, IntegratorContext, SplitMethod>::
    PostAdvanceHierarchy([[maybe_unused]] Duration time_step_size) {
  if constexpr (is_detected<meta::PostAdvanceHierarchy, IntegratorContext&>()) {
    IntegratorContext::PostAdvanceHierarchy();
  } else if constexpr (is_detected<meta::PostAdvanceHierarchy,
                                   IntegratorContext&, Duration>()) {
    IntegratorContext::PostAdvanceHierarchy(time_step_size);
  }
}
template <int R, typename IntegratorContext, typename SplitMethod>
void DimensionalSplitLevelIntegrator<R, IntegratorContext, SplitMethod>::
    PreAdvanceLevel(int level, Duration time_step_size,
                    std::pair<int, int> subcycle) {
  if constexpr (is_detected<meta::PreAdvanceLevel, IntegratorContext&, int,
                            Duration, std::pair<int, int>>()) {
    IntegratorContext::PreAdvanceLevel(level, time_step_size, subcycle);
  }
}
template <int R, typename IntegratorContext, typename SplitMethod>
Result<void, TimeStepTooLarge>
DimensionalSplitLevelIntegrator<R, IntegratorContext, SplitMethod>::
    PostAdvanceLevel(int level, Duration time_step_size,
                     std::pair<int, int> subcycle) {
  if constexpr (is_detected<meta::PostAdvanceLevel, IntegratorContext&, int,
                            Duration, std::pair<int, int>>()) {
    return IntegratorContext::PostAdvanceLevel(level, time_step_size, subcycle);
  }
  return boost::outcome_v2::success();
}

template <int Rank, typename Context, typename SplitMethod>
Duration
DimensionalSplitLevelIntegrator<Rank, Context, SplitMethod>::ComputeStableDt(
    int level) {
  if (level > 0) {
    Context::FillGhostLayerTwoLevels(level, level -1);
  } else {
    Context::FillGhostLayerSingleLevel(level);
  }
  Duration min_dt(std::numeric_limits<double>::max());
  for (int d = 0; d < Rank; ++d) {
    const Direction dir = static_cast<Direction>(d);
    min_dt = std::min(min_dt, Context::ComputeStableDt(level, dir));
  }
  return min_dt;
}

// template <int Rank, typename Context, typename SplitMethod>
// int DimensionalSplitLevelIntegrator<
//     Rank, Context, SplitMethod>::GetTotalRefineRatio(int fine_level,
//                                                      int coarse_level) const {
//   int refine_ratio = 1;
//   for (int level = fine_level; level > coarse_level; --level) {
//     refine_ratio *= Context::GetRatioToCoarserLevel(level).max();
//   }
//   return refine_ratio;
// }

template <int Rank, typename Context, typename SplitMethod>
Result<void, TimeStepTooLarge>
DimensionalSplitLevelIntegrator<Rank, Context, SplitMethod>::
    AdvanceLevelNonRecursively(int this_level, Duration dt,
                               [[maybe_unused]] std::pair<int, int> subcycle) {
  auto AdvanceLevel_Split = [&](Direction dir) {
<<<<<<< HEAD
    return [&, this_level, dir, dt](Duration split_dt) -> Result<void, TimeStepTooLarge> {
      const Duration local_dt = Context::ComputeStableDt(this_level, dir);
      MPI_Comm comm = GetMpiCommunicator();
      const Duration level_dt = MinAll(comm, local_dt);
=======
    return [&, this_level, dir](Duration split_dt) -> Result<void, TimeStepTooLarge> {
      const Duration level_dt = Context::ComputeStableDt(this_level, dir);
>>>>>>> a795f764
      if (level_dt < split_dt) {
        return TimeStepTooLarge{level_dt, this_level};
      }

      // Compute fluxes in the specified direction
      Context::ComputeNumericFluxes(this_level, split_dt, dir);

      // Use the updated fluxes to update cons variables at the "SCRATCH"
      // context.
      Context::UpdateConservatively(this_level, split_dt, dir);

      // The conservative update and happened on conservative variables.
      // We have to reconstruct the missing variables in the complete state.
      Context::CompleteFromCons(this_level, split_dt);

      const double scale = split_dt.count();
      Context::AccumulateCoarseFineFluxes(this_level, scale, dir);

      return boost::outcome_v2::success();
    };
  };
  Result<void, TimeStepTooLarge> result = std::apply(
      [&](auto... directions) {
        return GetSplitMethod().Advance(dt, AdvanceLevel_Split(directions)...);
      },
      MakeSplitDirections<Rank>());
  if (!result) {
    return result;
  }
  Context::CopyScratchToData(this_level);
  return boost::outcome_v2::success();
}

} // namespace fub

#endif<|MERGE_RESOLUTION|>--- conflicted
+++ resolved
@@ -33,6 +33,8 @@
 
 #include "fub/split_method/GodunovSplitting.hpp"
 
+#include <utility>
+
 namespace fub {
 
 /// This Level Integrator applies a very general AMR integration scheme in
@@ -195,15 +197,10 @@
     AdvanceLevelNonRecursively(int this_level, Duration dt,
                                [[maybe_unused]] std::pair<int, int> subcycle) {
   auto AdvanceLevel_Split = [&](Direction dir) {
-<<<<<<< HEAD
     return [&, this_level, dir, dt](Duration split_dt) -> Result<void, TimeStepTooLarge> {
       const Duration local_dt = Context::ComputeStableDt(this_level, dir);
       MPI_Comm comm = GetMpiCommunicator();
       const Duration level_dt = MinAll(comm, local_dt);
-=======
-    return [&, this_level, dir](Duration split_dt) -> Result<void, TimeStepTooLarge> {
-      const Duration level_dt = Context::ComputeStableDt(this_level, dir);
->>>>>>> a795f764
       if (level_dt < split_dt) {
         return TimeStepTooLarge{level_dt, this_level};
       }
