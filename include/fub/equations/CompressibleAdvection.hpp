// Copyright (c) 2019 Maikel Nadolski
//
// Permission is hereby granted, free of charge, to any person obtaining a copy
// of this software and associated documentation files (the "Software"), to deal
// in the Software without restriction, including without limitation the rights
// to use, copy, modify, merge, publish, distribute, sublicense, and/or sell
// copies of the Software, and to permit persons to whom the Software is
// furnished to do so, subject to the following conditions:
//
// The above copyright notice and this permission notice shall be included in
// all copies or substantial portions of the Software.
//
// THE SOFTWARE IS PROVIDED "AS IS", WITHOUT WARRANTY OF ANY KIND, EXPRESS OR
// IMPLIED, INCLUDING BUT NOT LIMITED TO THE WARRANTIES OF MERCHANTABILITY,
// FITNESS FOR A PARTICULAR PURPOSE AND NONINFRINGEMENT. IN NO EVENT SHALL THE
// AUTHORS OR COPYRIGHT HOLDERS BE LIABLE FOR ANY CLAIM, DAMAGES OR OTHER
// LIABILITY, WHETHER IN AN ACTION OF CONTRACT, TORT OR OTHERWISE, ARISING FROM,
// OUT OF OR IN CONNECTION WITH THE SOFTWARE OR THE USE OR OTHER DEALINGS IN THE
// SOFTWARE.

#ifndef FUB_EQUATIONS_COMPRESSIBLE_ADVECTION_HPP
#define FUB_EQUATIONS_COMPRESSIBLE_ADVECTION_HPP

#include "fub/State.hpp"
#include "fub/StateArray.hpp"

#include "fub/CompleteFromCons.hpp"
#include "fub/Equation.hpp"
#include "fub/ExactRiemannSolver.hpp"
#include "fub/ext/Eigen.hpp"

#include "fub/AMReX/IntegratorContext.hpp"

#include <array>

namespace fub {

/// This is a template class for constructing conservative states for the
/// perfect gas equations.
template <typename Density, typename Momentum, typename PTDensity>
struct CompressibleAdvectionConservative {
  Density density;
  Momentum momentum;
  PTDensity PTdensity;
};

// We "register" the conservative state with our framework.
// This enables us to name and iterate over all member variables in a given
// conservative state.
template <typename... Xs>
struct StateTraits<CompressibleAdvectionConservative<Xs...>> {
  static constexpr auto names =
      std::make_tuple("Density", "Momentum", "PTdensity");

  static constexpr auto pointers_to_member =
      std::make_tuple(&CompressibleAdvectionConservative<Xs...>::density,
                      &CompressibleAdvectionConservative<Xs...>::momentum,
                      &CompressibleAdvectionConservative<Xs...>::PTdensity);
};

template <typename Density, typename Momentum, typename PTDensity,
          typename Velocity, typename PTInverse>
struct CompressibleAdvectionComplete
    : CompressibleAdvectionConservative<Density, Momentum, PTDensity> {
  Velocity velocity;
  PTInverse PTinverse;
};

// We "register" the complete state with our framework.
// This enables us to name and iterate over all member variables in a given
// compete state.
template <typename... Xs>
struct StateTraits<CompressibleAdvectionComplete<Xs...>> {
  static constexpr auto names = std::make_tuple(
      "Density", "Momentum", "PTdensity", "Velocity", "PTinverse");
  static constexpr auto pointers_to_member =
      std::make_tuple(&CompressibleAdvectionComplete<Xs...>::density,
                      &CompressibleAdvectionComplete<Xs...>::momentum,
                      &CompressibleAdvectionComplete<Xs...>::PTdensity,
                      &CompressibleAdvectionComplete<Xs...>::velocity,
                      &CompressibleAdvectionComplete<Xs...>::PTinverse);
};

template <int VelocityRank>
using CompressibleAdvectionConsShape =
    CompressibleAdvectionConservative<ScalarDepth, VectorDepth<VelocityRank>,
                                      ScalarDepth>;

template <int VelocityRank>
using CompressibleAdvectionCompleteShape =
    CompressibleAdvectionComplete<ScalarDepth, VectorDepth<VelocityRank>,
                                  ScalarDepth, VectorDepth<VelocityRank>,
                                  ScalarDepth>;

template <int N, int VelocityDim = N> struct CompressibleAdvection {
  using ConservativeDepths = CompressibleAdvectionConsShape<VelocityDim>;
  using CompleteDepths = CompressibleAdvectionCompleteShape<VelocityDim>;

  using Conservative = ::fub::Conservative<CompressibleAdvection<N>>;
  using Complete = ::fub::Complete<CompressibleAdvection<N>>;

  static constexpr int Rank() noexcept { return N; }
  static constexpr int VelocityRank() noexcept { return VelocityDim; }

  void CompleteFromCons(Complete& state, const Conservative& cons) {
    state.density = cons.density;
    state.momentum = cons.momentum;
    state.PTdensity = cons.PTdensity;
    state.velocity = cons.momentum / cons.density;
    state.PTinverse = cons.density / cons.PTdensity;
  }

<<<<<<< HEAD
  /// Universal gas constant
  double R{8.314}; // [J / (mol K)]

  /// Heat capacity ratio at constant pressure
  double c_p{2.5 * R};

  /// Gravitational acceleration
  double g{10.0}; //  [m / s^2]

  /// Coriolis parameter in beta plane
  double f{0.0};
  std::array<double, 2> f_swtch{1.0,1.0};

  double alpha_p{0.0};
  double gamma{1.4};
  double Msq{0.0};

=======
>>>>>>> 74e64564
};

template <int SpaceDimension, int VelocityDimension = SpaceDimension>
struct CompressibleAdvectionFluxMethod {
  using Conservative =
      typename CompressibleAdvection<SpaceDimension,
                                     VelocityDimension>::Conservative;
  using Complete = typename CompressibleAdvection<SpaceDimension,
                                                  VelocityDimension>::Complete;

  constexpr static int GetStencilWidth() { return 2; }

  CompressibleAdvection<SpaceDimension, VelocityDimension> GetEquation() const
      noexcept {
    return {};
  }

  Duration ComputeStableDt(amrex::IntegratorContext& context, int level,
                           Direction dir);

  static Duration
  ComputeStableDt(const View<const Complete>& states,
                  const StridedDataView<const double, SpaceDimension> Pv,
                  double dx, Direction dir);

  static Conservative
  ComputeNumericFluxes(const std::array<Complete, 4>& stencil,
                       const std::array<double, 5> Pvs, Duration dt, double dx,
                       Direction dir);

  static void ComputeNumericFluxes(amrex::IntegratorContext& context, int level,
                                   Duration dt, Direction dir);

  static void
  ComputeNumericFluxes(const View<Conservative>& fluxes,
                       const View<const Complete>& states,
                       const StridedDataView<const double, SpaceDimension>& Pv,
                       Duration dt, double dx, Direction dir);
};

// We define this class only for dimensions 1 to 3.
// The definitions will be found in its source file PerfetGas.cpp
// extern template struct CompressibleAdvection<2>;
extern template struct CompressibleAdvectionFluxMethod<2>;

} // namespace fub

#endif<|MERGE_RESOLUTION|>--- conflicted
+++ resolved
@@ -110,26 +110,6 @@
     state.PTinverse = cons.density / cons.PTdensity;
   }
 
-<<<<<<< HEAD
-  /// Universal gas constant
-  double R{8.314}; // [J / (mol K)]
-
-  /// Heat capacity ratio at constant pressure
-  double c_p{2.5 * R};
-
-  /// Gravitational acceleration
-  double g{10.0}; //  [m / s^2]
-
-  /// Coriolis parameter in beta plane
-  double f{0.0};
-  std::array<double, 2> f_swtch{1.0,1.0};
-
-  double alpha_p{0.0};
-  double gamma{1.4};
-  double Msq{0.0};
-
-=======
->>>>>>> 74e64564
 };
 
 template <int SpaceDimension, int VelocityDimension = SpaceDimension>
