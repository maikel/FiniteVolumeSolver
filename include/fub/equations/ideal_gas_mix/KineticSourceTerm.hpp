--- conflicted
+++ resolved
@@ -137,13 +137,8 @@
     std::optional<Result<void, TimeStepTooLarge>> result{};
     GetPatchHierarchy().ForEachPatch(
         level, [&result, dt, solver = *this](amrex::PatchHandle patch) mutable {
-<<<<<<< HEAD
-          if (result) {
-            result = solver.AdvancePatch(patch, dt);
-=======
           if (!result || *result) {
               result = solver.AdvancePatch(patch, dt);
->>>>>>> 89999caa
           }
         });
     if (result && !(*result)) {
