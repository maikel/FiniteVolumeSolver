--- conflicted
+++ resolved
@@ -18,13 +18,8 @@
 // OUT OF OR IN CONNECTION WITH THE SOFTWARE OR THE USE OR OTHER DEALINGS IN THE
 // SOFTWARE.
 
-<<<<<<< HEAD
-#include "fub/ext/ProgramOptions.hpp"
-#include "fub/ext/Log.hpp"
-=======
 #include "fub/ext/Log.hpp"
 #include "fub/ext/ProgramOptions.hpp"
->>>>>>> 53bfebe8
 
 #include <AMReX_Geometry.H>
 
@@ -62,8 +57,6 @@
   BOOST_LOG(log) << fmt::format(" - periodicity = {{{}}}",
                                 fmt::join(periodicity, ", "));
 }
-<<<<<<< HEAD
-=======
 
 ::amrex::Geometry GetCoarseGeometry(const CartesianGridGeometry& grid_geometry);
 
@@ -72,7 +65,6 @@
 
 ::amrex::Box BoxWhichContains(const ::amrex::RealBox& xbox,
                               const ::amrex::Geometry& geom);
->>>>>>> 53bfebe8
 
 } // namespace amrex
 } // namespace fub
