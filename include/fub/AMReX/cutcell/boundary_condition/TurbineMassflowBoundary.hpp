// Copyright (c) 2020 Maikel Nadolski
// Copyright (c) 2020 Christian Zenker
//
// Permission is hereby granted, free of charge, to any person obtaining a copy
// of this software and associated documentation files (the "Software"), to deal
// in the Software without restriction, including without limitation the rights
// to use, copy, modify, merge, publish, distribute, sublicense, and/or sell
// copies of the Software, and to permit persons to whom the Software is
// furnished to do so, subject to the following conditions:
//
// The above copyright notice and this permission notice shall be included in
// all copies or substantial portions of the Software.
//
// THE SOFTWARE IS PROVIDED "AS IS", WITHOUT WARRANTY OF ANY KIND, EXPRESS OR
// IMPLIED, INCLUDING BUT NOT LIMITED TO THE WARRANTIES OF MERCHANTABILITY,
// FITNESS FOR A PARTICULAR PURPOSE AND NONINFRINGEMENT. IN NO EVENT SHALL THE
// AUTHORS OR COPYRIGHT HOLDERS BE LIABLE FOR ANY CLAIM, DAMAGES OR OTHER
// LIABILITY, WHETHER IN AN ACTION OF CONTRACT, TORT OR OTHERWISE, ARISING FROM,
// OUT OF OR IN CONNECTION WITH THE SOFTWARE OR THE USE OR OTHER DEALINGS IN THE
// SOFTWARE.

/// \file
/// This file defines a Boundary Condition which emulates a Plenum-Turbine
/// Interaction.

#ifndef FUB_AMREX_CUTCELL_TURBINE_MASS_FLOW_BOUNDARY_HPP
#define FUB_AMREX_CUTCELL_TURBINE_MASS_FLOW_BOUNDARY_HPP

#include "fub/AMReX/AverageState.hpp"
#include "fub/AMReX/cutcell/GriddingAlgorithm.hpp"
#include "fub/AMReX/cutcell/boundary_condition/ConstantBoundary.hpp"
#include "fub/equations/EulerEquation.hpp"

#include "fub/Direction.hpp"
#include "fub/NewtonIteration.hpp"
#include "fub/ext/Log.hpp"

#include <AMReX.H>
#include <boost/log/utility/manipulators/add_value.hpp>
#include <boost/math/tools/roots.hpp>

namespace fub {
/// \brief Compute the new complete state from the old complete state to
/// enforce the required massflow. This is done by following the method from
/// Jirasek. TODO: cite references
struct RequireMassflow_Jirasek {
  template <typename EulerEquation>
  void operator()(EulerEquation& eq, Complete<EulerEquation>& expanded,
                  const Complete<EulerEquation>& source,
                  double required_massflow, double relative_surface_area,
                  Direction dir) const noexcept;
};

/// \brief Compute the new complete state from the old complete state to
/// enforce the required massflow. This is done by solving the exact Riemann
/// Problem as described in Toro. TODO: cite references
struct RequireMassflow_SolveExactRiemannProblem {
  template <typename EulerEquation>
  void operator()(EulerEquation& eq, Complete<EulerEquation>& expanded,
                  const Complete<EulerEquation>& source,
                  double required_massflow, double relative_surface_area,
                  Direction dir) const noexcept;
};
} // namespace fub

namespace fub::amrex::cutcell {
enum class TurbineMassflowMode {
  cellwise,
  average_inner_state,
  average_outer_state,
  average_massflow
};

/// \ingroup BoundaryCondition
///
struct TurbineMassflowBoundaryOptions {
  TurbineMassflowBoundaryOptions() = default;
  TurbineMassflowBoundaryOptions(const ProgramOptions& options);

  void Print(SeverityLogger& log) const;

  std::string channel_name{
      "TurbineMassflowBoundary"}; ///< the channel name for logging
  ::amrex::Box
      boundary_section{}; ///< the amrex box where the boundary is located
  TurbineMassflowMode mode =
      TurbineMassflowMode::cellwise; ///< the mode how the massflow is enforced
  ::amrex::Box coarse_average_mirror_box{};
  boost::uintmax_t max_iter{
      100}; ///< allowed maximum iterations for the bisection root fnding
  double relative_surface_area =
      1.0; ///< the relative surface area for the turbine
  /// the massflow correlation, this is given by the idealized compressor
  /// characteristics
  double massflow_correlation = 0.06;
  Direction dir =
      Direction::X; ///< the dimensional split direction which will be used
  int side = 0; ///< the side where the boundary condition is applied (0==left, 1==right)
};

/// \ingroup BoundaryCondition
///
/// \brief This is an outflow boundary condition that models the massflow condition of
/// a turbine machine.
///
/// The massflow is given by the relation
///
<<<<<<< HEAD
/// \f$ \dot{m} / A \cdot \frac{\sqrt{T_0}}{p_0} = \text{const} \f$
///
/// Therefore, for given surface area \f$A\f$, total pressure \f$p_0\f$ and total
/// temperature \f$T_0\f$ one determines the required massflow \f$\dot m \f$ and
/// recomputes the static pressure and temperature values.
/// Details can be found in \cite Jirasek2006 .
template <typename EulerEquation> class TurbineMassflowBoundary {
=======
///         \f$\dot{m} / A \cdot \frac{\sqrt{T_0}}{p_0} = \text{const}\f$
///
/// Therefore, for given surface area \f$A\f$, total pressure \f$p_0\f$ and
/// total temperature \f$T_0\f$ one determines the required massflow \f$\dot
/// m\f$ and recomputes the static pressure and temperature values.
template <typename EulerEquation,
          typename Transform = RequireMassflow_SolveExactRiemannProblem>
class TurbineMassflowBoundary {
>>>>>>> 9e2d7438
public:
  using Complete = ::fub::Complete<EulerEquation>;
  using Conservative = ::fub::Conservative<EulerEquation>;

  TurbineMassflowBoundary(const EulerEquation& eq,
                          const TurbineMassflowBoundaryOptions& options);

  void FillBoundary(::amrex::MultiFab& mf, const GriddingAlgorithm& gridding,
                    int level);

  void FillBoundary(::amrex::MultiFab& mf, const ::amrex::MultiFab& alphas,
                    const ::amrex::Geometry& geom);

  void FillBoundary(::amrex::MultiFab& mf, const ::amrex::MultiFab& alphas,
                    const ::amrex::Geometry& geom, double required_massflow);

  void FillBoundary(::amrex::MultiFab& mf, const GriddingAlgorithm& gridding,
                    int level, Direction dir) {
    if (dir == options_.dir) {
      FillBoundary(mf, gridding, level);
    }
  }

  /// @{
  /// \brief Compute the new complete state from the old complete state to
  /// enforce the required massflow. This is done by solving the exact Riemann
  /// Problem as described in Toro or by following the method from Jirasek.
  /// TODO: cite references
  ///
  /// \param source the old complete state
  /// \param expanded the new complete state which enforces the required
  /// massflow condition
  void TransformState(Complete& expanded, const Complete& source);
  void TransformState(Complete& expanded, const Complete& source,
                      double required_massflow);
  /// @}

  /// \brief Returns the required mass flow for a given complete state.
  double ComputeRequiredMassflow(const Complete& state) const;

  /// \brief Returns the averaged required mass flow over all boundary cells.
  double AverageRequiredMassflow(::amrex::MultiFab& mf,
                                 const GriddingAlgorithm& grid, int level);

private:
  template <typename I>
  static I MapToSrc(I& dest, const ::amrex::Geometry& geom, int side,
                    Direction dir) noexcept {
    const int boundary = (side == 0) * geom.Domain().smallEnd(int(dir)) +
                         (side == 1) * geom.Domain().bigEnd(int(dir));
    I src{dest};
    src[int(dir)] = boundary;
    return src;
  }

  EulerEquation equation_;
  TurbineMassflowBoundaryOptions options_;
  Transform transform_{};
};

template <typename EulerEquation, typename Transform>
TurbineMassflowBoundary<EulerEquation, Transform>::TurbineMassflowBoundary(
    const EulerEquation& eq, const TurbineMassflowBoundaryOptions& options)
    : equation_{eq}, options_{options} {}

template <typename EulerEquation, typename Transform>
double
TurbineMassflowBoundary<EulerEquation, Transform>::AverageRequiredMassflow(
    ::amrex::MultiFab& mf, const GriddingAlgorithm& grid, int level) {
  Complete local_state{equation_};
  double local_average_massflow = 0.0;
  const double n =
      static_cast<double>(options_.coarse_average_mirror_box.numPts());
  AccumulateState(
      mf, options_.coarse_average_mirror_box, local_average_massflow,
      [&](double& average, span<const double> buffer) {
        CopyFromBuffer(local_state, buffer);
        const double local_massflow = ComputeRequiredMassflow(local_state);
        average += local_massflow / n;
      });
  double required_massflow = 0.0;
  ::MPI_Allreduce(&local_average_massflow, &required_massflow, 1, MPI_DOUBLE,
                  MPI_SUM, ::amrex::ParallelDescriptor::Communicator());
  return required_massflow;
}

template <typename EulerEquation, typename Transform>
void TurbineMassflowBoundary<EulerEquation, Transform>::FillBoundary(
    ::amrex::MultiFab& mf, const GriddingAlgorithm& grid, int level) {
  auto factory = grid.GetPatchHierarchy().GetEmbeddedBoundary(level);
  SeverityLogger debug = GetLogger(boost::log::trivial::debug);
  BOOST_LOG_SCOPED_LOGGER_TAG(debug, "Channel", options_.channel_name);
  BOOST_LOG_SCOPED_LOGGER_TAG(debug, "Time", grid.GetTimePoint().count());
  const double required_massflow = AverageRequiredMassflow(mf, grid, level);
  BOOST_LOG(debug) << fmt::format("Required massflow: {}", required_massflow)
                   << boost::log::add_value("required_massflow",
                                            required_massflow);
  if (options_.mode == TurbineMassflowMode::average_inner_state) {
    Conservative cons{equation_};
    Complete state{equation_};
    Complete expanded{equation_};
    const ::amrex::Geometry& geom = grid.GetPatchHierarchy().GetGeometry(level);
    AverageState(cons, mf, geom, options_.coarse_average_mirror_box);
    CompleteFromCons(equation_, state, cons);
    BOOST_LOG(debug) << fmt::format(
        "Average inner state: {} kg/m3, {} m/s, {} Pa", state.density,
        state.momentum.matrix().norm() / state.density, state.pressure);
    TransformState(expanded, state);
    ConstantBoundary<EulerEquation> constant_boundary{
        options_.dir, options_.side, equation_, expanded};
    const double mdot = expanded.momentum[static_cast<int>(options_.dir)] *
                        options_.relative_surface_area;
    BOOST_LOG(debug) << fmt::format(
        "Homogenous ghost state: {} kg/m3, {} m/s, {} Pa => massflow: {} kg/s, "
        "{:12g} kg/(m2 s)",
        expanded.density, expanded.momentum.matrix().norm() / expanded.density,
        expanded.pressure, mdot,
        expanded.momentum[static_cast<int>(options_.dir)]);
    constant_boundary.FillBoundary(mf, grid, level);
  } else if (options_.mode == TurbineMassflowMode::average_massflow) {
    const ::amrex::MultiFab& alphas = factory->getVolFrac();
    FillBoundary(mf, alphas, grid.GetPatchHierarchy().GetGeometry(level),
                 required_massflow);
  } else if (options_.mode == TurbineMassflowMode::average_outer_state) {
    Conservative avg{equation_};
    Conservative cons{equation_};
    Complete state{equation_};
    Complete expanded{equation_};

    const double n =
        static_cast<double>(options_.coarse_average_mirror_box.numPts());
    AccumulateState(mf, options_.coarse_average_mirror_box, avg,
                    [&](Conservative& average, span<const double> buffer) {
                      CopyFromBuffer(cons, buffer);
                      CompleteFromCons(equation_, state, cons);
                      TransformState(expanded, state);
                      ForEachVariable(
                          [n](auto&& avg, auto&& q) { avg += q / n; }, average,
                          AsCons(expanded));
                    });
    const int n_comps =
        grid.GetPatchHierarchy().GetDataDescription().n_cons_components;
    std::vector<double> local_buffer(n_comps);
    CopyToBuffer(local_buffer, avg);
    std::vector<double> global_buffer(n_comps);
    MPI_Allreduce(local_buffer.data(), global_buffer.data(), n_comps,
                  MPI_DOUBLE, MPI_SUM,
                  ::amrex::ParallelDescriptor::Communicator());
    CopyFromBuffer(avg, global_buffer);
    CompleteFromCons(equation_, state, avg);
    const double mdot = state.momentum[static_cast<int>(options_.dir)] *
                        options_.relative_surface_area;
    BOOST_LOG(debug) << fmt::format(
        "Average ghost state: {} kg/m3, {} m/s, {} Pa => massflow: {} kg/s",
        state.density, state.momentum.matrix().norm() / state.density,
        state.pressure, mdot);
    ConstantBoundary<EulerEquation> constant_boundary{
        options_.dir, options_.side, equation_, state};
    constant_boundary.FillBoundary(mf, grid, level);
  } else if (options_.mode == TurbineMassflowMode::cellwise) {
    const ::amrex::MultiFab& alphas = factory->getVolFrac();
    FillBoundary(mf, alphas, grid.GetPatchHierarchy().GetGeometry(level));
  }
}

template <typename EulerEquation, typename Transform>
void TurbineMassflowBoundary<EulerEquation, Transform>::FillBoundary(
    ::amrex::MultiFab& mf, const ::amrex::MultiFab& alphas,
    const ::amrex::Geometry& geom) {
  Complete state{equation_};
  Complete expanded{equation_};
  ForEachFab(execution::seq, mf, [&](const ::amrex::MFIter& mfi) {
    ::amrex::FArrayBox& fab = mf[mfi];
    const ::amrex::FArrayBox& alpha = alphas[mfi];
    ::amrex::Box box_to_fill = mfi.growntilebox() & options_.boundary_section;
    if (!box_to_fill.isEmpty()) {
      auto states = MakeView<Complete>(fab, equation_, mfi.growntilebox());
      ForEachIndex(
          AsIndexBox<EulerEquation::Rank()>(box_to_fill), [&](auto... is) {
            Index<EulerEquation::Rank()> dest{is...};
            Index<EulerEquation::Rank()> src =
                MapToSrc(dest, geom, options_.side, options_.dir);
            ::amrex::IntVect src_iv{
                AMREX_D_DECL(int(src[0]), int(src[1]), int(src[2]))};
            ::amrex::IntVect iv{
                AMREX_D_DECL(int(dest[0]), int(dest[1]), int(dest[2]))};
            if (alpha(iv) > 0.0 && alpha(src_iv) > 0.0) {
              Load(state, states, src);
              TransformState(expanded, state);
              Store(states, expanded, dest);
            }
          });
    }
  });
}

template <typename EulerEquation, typename Transform>
void TurbineMassflowBoundary<EulerEquation, Transform>::FillBoundary(
    ::amrex::MultiFab& mf, const ::amrex::MultiFab& alphas,
    const ::amrex::Geometry& geom, double required_massflow) {
  Complete state{equation_};
  Complete expanded{equation_};
  ForEachFab(execution::seq, mf, [&](const ::amrex::MFIter& mfi) {
    ::amrex::FArrayBox& fab = mf[mfi];
    const ::amrex::FArrayBox& alpha = alphas[mfi];
    ::amrex::Box box_to_fill = mfi.growntilebox() & options_.boundary_section;
    if (!box_to_fill.isEmpty()) {
      auto states = MakeView<Complete>(fab, equation_, mfi.growntilebox());
      ForEachIndex(
          AsIndexBox<EulerEquation::Rank()>(box_to_fill), [&](auto... is) {
            Index<EulerEquation::Rank()> dest{is...};
            Index<EulerEquation::Rank()> src =
                MapToSrc(dest, geom, options_.side, options_.dir);
            ::amrex::IntVect src_iv{
                AMREX_D_DECL(int(src[0]), int(src[1]), int(src[2]))};
            ::amrex::IntVect iv{
                AMREX_D_DECL(int(dest[0]), int(dest[1]), int(dest[2]))};
            if (alpha(iv) > 0.0 && alpha(src_iv) > 0.0) {
              Load(state, states, src);
              TransformState(expanded, state, required_massflow);
              Store(states, expanded, dest);
            }
          });
    }
  });
}

template <typename EulerEquation, typename Transform>
void TurbineMassflowBoundary<EulerEquation, Transform>::TransformState(
    Complete& dest, const Complete& source, double required_massflow) {
  transform_(equation_, dest, source, required_massflow,
             options_.relative_surface_area, options_.dir);
}

template <typename EulerEquation, typename Transform>
double
TurbineMassflowBoundary<EulerEquation, Transform>::ComputeRequiredMassflow(
    const Complete& state) const {
  const double p = euler::Pressure(equation_, state);
  const double c = euler::SpeedOfSound(equation_, state);
  const double T = euler::Temperature(equation_, state);
  const double c2 = c * c;
  const int dir_v = static_cast<int>(options_.dir);
  const double u = euler::Velocity(equation_, state, dir_v);
  const double u2 = u * u;
  const double Ma2 = u2 / c2;

  const double gamma = euler::Gamma(equation_, state);
  const double gm1 = gamma - 1.0;
  const double oogm1 = 1.0 / gm1;

  // compute total quantities
  const double alpha_0 = 1.0 + 0.5 * Ma2 * gm1;
  const double p_0 = p * std::pow(alpha_0, gamma * oogm1);
  const double T_0 = T * alpha_0;

  // const int enable_massflow = (p_0 > options_.pressure_threshold);
  const double required_massflow =
      options_.massflow_correlation * p_0 / std::sqrt(T_0);

  return required_massflow;
}

template <typename EulerEquation, typename Transform>
void TurbineMassflowBoundary<EulerEquation, Transform>::TransformState(
    Complete& dest, const Complete& source) {
  const double required_massflow = ComputeRequiredMassflow(source);
  std::invoke(transform_, equation_, dest, source, required_massflow,
              options_.relative_surface_area, options_.dir);
}

} // namespace fub::amrex::cutcell

namespace fub {
template <typename EulerEquation>
void RequireMassflow_Jirasek::
operator()(EulerEquation& eq, Complete<EulerEquation>& expanded,
           const Complete<EulerEquation>& source, double required_massflow,
           double relative_surface_area, Direction dir) const noexcept {
  Primitive<EulerEquation> prim(eq);
  PrimFromComplete(eq, prim, source);
  const double rho = euler::Density(eq, source);
  const double p = euler::Pressure(eq, source);
  const double gamma = euler::Gamma(eq, source);
  const double c = euler::SpeedOfSound(eq, source);
  const double T = euler::Temperature(eq, source);
  const double c2 = c * c;
  const int dir_v = static_cast<int>(dir);
  const double u = prim.velocity[dir_v];
  const double u2 = u * u;
  const double Ma2 = u2 / c2;

  const double gammaMinus = gamma - 1.0;
  const double gammaMinusHalf = 0.5 * gammaMinus;
  const double gammaMinusInv = 1.0 / gammaMinus;
  const double gammaOverGammaMinus = gamma * gammaMinusInv;
  const double gammaPlus = gamma + 1.0;
  // const double gammaPlus = gamma + 1.0;

  // compute total quantities
  const double alpha_0 = 1.0 + Ma2 * gammaMinusHalf;
  const double p_0 = p * std::pow(alpha_0, gammaOverGammaMinus);
  const double rho_0 = rho * std::pow(alpha_0, gammaMinusInv);
  const double T_0 = T * alpha_0;
  const double c_02 = c2 + gammaMinusHalf * u2;
  // const double c_0 = std::sqrt(c_02);

  // const int enable_massflow = (p_0 > options_.pressure_threshold);
  // const double required_massflow =
  //     options_.massflow_correlation * p_0 / std::sqrt(T_0);

  const double alpha = gammaMinusHalf / c_02;
  const double beta = required_massflow / (relative_surface_area * rho_0);
  auto f = [alpha, beta, gammaMinusInv](double u_n) {
    return u_n * std::pow(1.0 - alpha * u_n * u_n, gammaMinusInv) - beta;
  };
  auto Df = [alpha, gammaMinusInv](double u_n) {
    const double x = 1.0 - alpha * u_n * u_n;
    return std::pow(x, gammaMinusInv) - 2.0 * alpha * u_n * u_n *
                                            gammaMinusInv *
                                            std::pow(x, gammaMinusInv - 1.0);
  };
  const double required_u = NewtonIteration(f, Df, u);
  // limit outflow velocity to a physically possible one
  const double critical_speed_of_sound = std::sqrt(2.0 * c_02 / (gamma + 1.0));
  const double required_laval =
      std::min(required_u / critical_speed_of_sound, 1.0);
  const double required_laval2 = required_laval * required_laval;

  const double alpha_n = 1.0 - gammaMinus / gammaPlus * required_laval2;
  prim.density = rho_0 * std::pow(alpha_n, gammaMinusInv);
  prim.pressure = p_0 * std::pow(alpha_n, gammaOverGammaMinus);
  prim.velocity[dir_v] = required_u;
  CompleteFromPrim(eq, expanded, prim);
}

template <typename EulerEquation>
void RequireMassflow_SolveExactRiemannProblem::
operator()(EulerEquation& eq, Complete<EulerEquation>& expanded,
           const Complete<EulerEquation>& source, double required_massflow,
           double relative_surface_area, Direction dir) const noexcept {
  Primitive<EulerEquation> prim(eq);
  PrimFromComplete(eq, prim, source);
  const double rho = euler::Density(eq, source);
  const double p = euler::Pressure(eq, source);
  const double c = euler::SpeedOfSound(eq, source);
  const int dir_v = static_cast<int>(dir);
  const double u = prim.velocity[dir_v];

  const double gamma = euler::Gamma(eq, source);
  const double gp1 = gamma + 1.0;
  const double gm1 = gamma - 1.0;
  const double oogm1 = 1.0 / gm1;
  const double gm1_over_gp1 = gm1 / gp1;
  // const double gammaPlus = gamma + 1.0;

  struct UserData {
    double rhoL;
    double uL;
    double pL;
    double aL;
    double gamma;
    double gm1;
    double gp1;
    double gm1_over_gp1;
    double oogm1;
    double rhou_star;
  } data;

  data.rhoL = rho;
  data.uL = u;
  data.pL = p;
  data.aL = c;
  data.gamma = gamma;
  data.gm1 = gm1;
  data.gp1 = gp1;
  data.gamma = gamma;
  data.gm1_over_gp1 = gm1_over_gp1;
  data.oogm1 = oogm1;
  data.rhou_star = required_massflow / relative_surface_area;

  // Toro p.122 f_L for the case: left wave is shock wave
  static auto f_shock = [](double p, const UserData& d) {
    const double A = 2.0 / (d.gp1 * d.rhoL);
    const double B = d.pL * d.gm1_over_gp1;
    const double ooQ = std::sqrt(A / (p + B));
    return (p - d.pL) * ooQ;
  };

  // Toro p.122 eq(4.21) u_L for the case: left wave is shock wave
  static auto u_shock = [](double p, const UserData& d) {
    return d.uL - f_shock(p, d);
  };

  // Toro p.122 eq(4.19) rho_L for the case: left wave is shock wave
  static auto rho_shock = [](double p, const UserData& d) {
    FUB_ASSERT(p > 0.0);
    const double p_rel = p / d.pL;
    const double nom = d.gm1_over_gp1 + p_rel;
    const double denom = d.gm1_over_gp1 * p_rel + 1.0;
    FUB_ASSERT(denom > 0.0);
    const double coeff = nom / denom;
    return d.rhoL * coeff;
  };

  // Toro p.123 f_L for the case: left wave is rarefaction wave
  static auto f_rarefaction = [](double p, const UserData& d) {
    const double pre_coeff = 2.0 * d.aL * d.oogm1;
    const double p_rel = p / d.pL;
    const double exponent = d.gm1 / 2.0 / d.gamma;
    return pre_coeff * (std::pow(p_rel, exponent) - 1.0);
  };

  // Toro p.123 eq(4.26) u_L for the case: left wave is rarefaction wave
  static auto u_rarefaction = [](double p, const UserData& d) {
    return d.uL - f_rarefaction(p, d);
  };

  // Toro p.123 eq(4.23) rho_L for the case: left wave is rarefaction wave
  static auto rho_rarefaction = [](double p, const UserData& d) {
    FUB_ASSERT(p > 0.0);
    const double p_rel = p / d.pL;
    const double exponent = 1.0 / d.gamma;
    return d.rhoL * std::pow(p_rel, exponent);
  };

  static auto delta_rhou_shock = [](double p, const UserData& d) {
    const double u_star = u_shock(p, d);
    const double rho_star = rho_shock(p, d);
    return rho_star * u_star - d.rhou_star;
  };

  static auto delta_rhou_rarefaction = [](double p, const UserData& d) {
    const double u_star = u_rarefaction(p, d);
    const double rho_star = rho_rarefaction(p, d);
    return rho_star * u_star - d.rhou_star;
  };

  auto delta_rhou = [&data](double p) {
    if (p < data.pL) {
      return delta_rhou_rarefaction(p, data);
    } else {
      return delta_rhou_shock(p, data);
    }
  };

  auto FindLowerAndUpperBounds = [&] {
    using Result = std::optional<std::pair<double, double>>;
    double p0 = data.pL;
    double upper = p0;
    double lower = p0;
    double drhou = delta_rhou(p0);
    int counter = 12;
    if (drhou < 0.0) {
      do {
        lower *= 0.5;
        if (counter-- == 0) {
          return Result{};
        }
        drhou = delta_rhou(lower);
      } while (drhou < 0.0);
    } else {
      do {
        upper *= 2.0;
        if (counter-- == 0) {
          return Result{};
        }
        drhou = delta_rhou(upper);
      } while (drhou > 0.0);
    }
    return Result{std::pair{lower, upper}};
  };

  // Attempt to find lower and upper bounds for the bisection
  std::optional bounds = FindLowerAndUpperBounds();
  if (bounds) {
    auto [lower, upper] = *bounds;
    const int digits = std::numeric_limits<double>::digits;
    const int get_digits = digits - 5;
    boost::math::tools::eps_tolerance<double> tol(get_digits);
    boost::uintmax_t it = 100; // TODO: options_.max_iter;
    auto [lo, hi] =
        boost::math::tools::bisect(delta_rhou, lower, upper, tol, it);
    const double p_star = lo + 0.5 * (hi - lo);
    const double u_star =
        p_star < data.pL ? u_rarefaction(p_star, data) : u_shock(p_star, data);
    const double rho_star = p_star < data.pL ? rho_rarefaction(p_star, data)
                                             : rho_shock(p_star, data);
    prim.pressure = p_star;
    prim.velocity[dir_v] = u_star;
    prim.density = rho_star;
    CompleteFromPrim(eq, expanded, prim);
  } else {
    throw std::runtime_error("No alternative is currently implemented.");
  }
}

} // namespace fub

<<<<<<< HEAD
#endif
=======
#endif // !FUB_AMREX_CUTCELL_TURBINE_MASS_FLOW_BOUNDARY_HPP
>>>>>>> 9e2d7438
<|MERGE_RESOLUTION|>--- conflicted
+++ resolved
@@ -105,24 +105,15 @@
 ///
 /// The massflow is given by the relation
 ///
-<<<<<<< HEAD
 /// \f$ \dot{m} / A \cdot \frac{\sqrt{T_0}}{p_0} = \text{const} \f$
 ///
 /// Therefore, for given surface area \f$A\f$, total pressure \f$p_0\f$ and total
 /// temperature \f$T_0\f$ one determines the required massflow \f$\dot m \f$ and
 /// recomputes the static pressure and temperature values.
 /// Details can be found in \cite Jirasek2006 .
-template <typename EulerEquation> class TurbineMassflowBoundary {
-=======
-///         \f$\dot{m} / A \cdot \frac{\sqrt{T_0}}{p_0} = \text{const}\f$
-///
-/// Therefore, for given surface area \f$A\f$, total pressure \f$p_0\f$ and
-/// total temperature \f$T_0\f$ one determines the required massflow \f$\dot
-/// m\f$ and recomputes the static pressure and temperature values.
 template <typename EulerEquation,
           typename Transform = RequireMassflow_SolveExactRiemannProblem>
 class TurbineMassflowBoundary {
->>>>>>> 9e2d7438
 public:
   using Complete = ::fub::Complete<EulerEquation>;
   using Conservative = ::fub::Conservative<EulerEquation>;
@@ -622,8 +613,4 @@
 
 } // namespace fub
 
-<<<<<<< HEAD
-#endif
-=======
-#endif // !FUB_AMREX_CUTCELL_TURBINE_MASS_FLOW_BOUNDARY_HPP
->>>>>>> 9e2d7438
+#endif // !FUB_AMREX_CUTCELL_TURBINE_MASS_FLOW_BOUNDARY_HPP