// Copyright (c) 2019 Maikel Nadolski
//
// Permission is hereby granted, free of charge, to any person obtaining a copy
// of this software and associated documentation files (the "Software"), to deal
// in the Software without restriction, including without limitation the rights
// to use, copy, modify, merge, publish, distribute, sublicense, and/or sell
// copies of the Software, and to permit persons to whom the Software is
// furnished to do so, subject to the following conditions:
//
// The above copyright notice and this permission notice shall be included in
// all copies or substantial portions of the Software.
//
// THE SOFTWARE IS PROVIDED "AS IS", WITHOUT WARRANTY OF ANY KIND, EXPRESS OR
// IMPLIED, INCLUDING BUT NOT LIMITED TO THE WARRANTIES OF MERCHANTABILITY,
// FITNESS FOR A PARTICULAR PURPOSE AND NONINFRINGEMENT. IN NO EVENT SHALL THE
// AUTHORS OR COPYRIGHT HOLDERS BE LIABLE FOR ANY CLAIM, DAMAGES OR OTHER
// LIABILITY, WHETHER IN AN ACTION OF CONTRACT, TORT OR OTHERWISE, ARISING FROM,
// OUT OF OR IN CONNECTION WITH THE SOFTWARE OR THE USE OR OTHER DEALINGS IN THE
// SOFTWARE.

#ifndef FUB_AMREX_CUTCELL_BOUNDARY_CONDITION_REFLECTIVE_BOUNDARY_HPP
#define FUB_AMREX_CUTCELL_BOUNDARY_CONDITION_REFLECTIVE_BOUNDARY_HPP

#include "fub/AMReX/cutcell/GriddingAlgorithm.hpp"

#include "fub/AMReX/ForEachFab.hpp"
#include "fub/AMReX/ViewFArrayBox.hpp"
#include "fub/Execution.hpp"
#include "fub/boundary_condition/ReflectiveBoundary.hpp"

namespace fub::amrex::cutcell {

/// \ingroup BoundaryCondition
///
template <typename Tag, typename Equation> class ReflectiveBoundary {
public:
  ReflectiveBoundary(Tag, const Equation& equation, Direction dir, int side);

  void FillBoundary(::amrex::MultiFab& mf, const GriddingAlgorithm& gridding,
                    int level);

  void FillBoundary(::amrex::MultiFab& mf, const GriddingAlgorithm& gridding,
                    int level, Direction dir);

private:
  Local<Tag, Equation> equation_;
  Direction dir_;
  int side_;
};

<<<<<<< HEAD
=======
template <typename Equation>
ReflectiveBoundary(const Equation&, Direction, int)
    ->ReflectiveBoundary<execution::SequentialTag, Equation>;

template <typename GriddingAlgorithm>
int FindLevel_(const ::amrex::Geometry& geom,
               const GriddingAlgorithm& gridding) {
  for (int level = 0; level < gridding.GetPatchHierarchy().GetNumberOfLevels();
       ++level) {
    if (geom.Domain() ==
        gridding.GetPatchHierarchy().GetGeometry(level).Domain()) {
      return level;
    }
  }
  return -1;
}

>>>>>>> 262fb30f
template <typename Tag, typename Equation>
ReflectiveBoundary<Tag, Equation>::ReflectiveBoundary(Tag,
                                                      const Equation& equation,
                                                      Direction dir, int side)
    : equation_{Local<Tag, Equation>{equation}}, dir_{dir}, side_{side} {}

template <typename Tag, typename Equation>
void ReflectiveBoundary<Tag, Equation>::FillBoundary(
    ::amrex::MultiFab& mf, const GriddingAlgorithm& gridding, int level,
    Direction dir) {
  if (dir == dir_) {
    FillBoundary(mf, gridding, level);
  }
}

template <typename Tag, typename Equation>
void ReflectiveBoundary<Tag, Equation>::FillBoundary(
    ::amrex::MultiFab& mf, const GriddingAlgorithm& grid, int level) {
  const ::amrex::Geometry& geom = grid.GetPatchHierarchy().GetGeometry(level);
  const int ngrow = mf.nGrow(int(dir_));
  ::amrex::Box grown_box = geom.growNonPeriodicDomain(ngrow);
  ::amrex::BoxList boundaries =
      ::amrex::complementIn(grown_box, ::amrex::BoxList{geom.Domain()});
  if (boundaries.isEmpty()) {
    return;
  }
  static constexpr int Rank = Equation::Rank();
  const Eigen::Matrix<double, Rank, 1> unit = UnitVector<Rank>(dir_);
  const ::amrex::MultiFab& alphas =
      grid.GetPatchHierarchy().GetEmbeddedBoundary(level)->getVolFrac();
  ForEachFab(Tag(), mf, [&](const ::amrex::MFIter& mfi) {
    Complete<Equation> state(*equation_);
    Complete<Equation> reflected(*equation_);
    Complete<Equation> zeros(*equation_);
    ::amrex::FArrayBox& fab = mf[mfi];
    const ::amrex::FArrayBox& alpha = alphas[mfi];
    for (const ::amrex::Box& boundary : boundaries) {
      ::amrex::Box shifted =
          ::amrex::shift(boundary, int(dir_), GetSign(side_) * ngrow);
      if (!geom.Domain().intersects(shifted)) {
        continue;
      }
      ::amrex::Box box_to_fill = mfi.growntilebox() & boundary;
      if (!box_to_fill.isEmpty()) {
        auto states =
            MakeView<Complete<Equation>>(fab, *equation_, mfi.growntilebox());
        auto box = AsIndexBox<Equation::Rank()>(box_to_fill);
        ForEachIndex(box, [&](auto... is) {
          std::array<std::ptrdiff_t, Rank> dest{is...};
          std::array<std::ptrdiff_t, Rank> src =
              ReflectIndex(dest, box, dir_, side_);
          ::amrex::IntVect iv{
              AMREX_D_DECL(int(src[0]), int(src[1]), int(src[2]))};
          ::amrex::IntVect dest_iv{
              AMREX_D_DECL(int(dest[0]), int(dest[1]), int(dest[2]))};
          if (alpha(dest_iv) > 0.0 && alpha(iv) > 0.0) {
            Load(state, states, src);
            FUB_ASSERT(state.density > 0.0);
            Reflect(reflected, state, unit, *equation_);
            Store(states, reflected, dest);
          } else {
            Store(states, zeros, dest);
          }
        });
      }
    }
  });
}

template <typename Tag, typename Equation>
ReflectiveBoundary(Tag, const Equation&, Direction, int)
    ->ReflectiveBoundary<Tag, Equation>;

} // namespace fub::amrex::cutcell

#endif<|MERGE_RESOLUTION|>--- conflicted
+++ resolved
@@ -48,26 +48,6 @@
   int side_;
 };
 
-<<<<<<< HEAD
-=======
-template <typename Equation>
-ReflectiveBoundary(const Equation&, Direction, int)
-    ->ReflectiveBoundary<execution::SequentialTag, Equation>;
-
-template <typename GriddingAlgorithm>
-int FindLevel_(const ::amrex::Geometry& geom,
-               const GriddingAlgorithm& gridding) {
-  for (int level = 0; level < gridding.GetPatchHierarchy().GetNumberOfLevels();
-       ++level) {
-    if (geom.Domain() ==
-        gridding.GetPatchHierarchy().GetGeometry(level).Domain()) {
-      return level;
-    }
-  }
-  return -1;
-}
-
->>>>>>> 262fb30f
 template <typename Tag, typename Equation>
 ReflectiveBoundary<Tag, Equation>::ReflectiveBoundary(Tag,
                                                       const Equation& equation,
