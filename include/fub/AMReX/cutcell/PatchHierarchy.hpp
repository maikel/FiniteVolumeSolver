// Copyright (c) 2019 Maikel Nadolski
//
// Permission is hereby granted, free of charge, to any person obtaining a copy
// of this software and associated documentation files (the "Software"), to deal
// in the Software without restriction, including without limitation the rights
// to use, copy, modify, merge, publish, distribute, sublicense, and/or sell
// copies of the Software, and to permit persons to whom the Software is
// furnished to do so, subject to the following conditions:
//
// The above copyright notice and this permission notice shall be included in
// all copies or substantial portions of the Software.
//
// THE SOFTWARE IS PROVIDED "AS IS", WITHOUT WARRANTY OF ANY KIND, EXPRESS OR
// IMPLIED, INCLUDING BUT NOT LIMITED TO THE WARRANTIES OF MERCHANTABILITY,
// FITNESS FOR A PARTICULAR PURPOSE AND NONINFRINGEMENT. IN NO EVENT SHALL THE
// AUTHORS OR COPYRIGHT HOLDERS BE LIABLE FOR ANY CLAIM, DAMAGES OR OTHER
// LIABILITY, WHETHER IN AN ACTION OF CONTRACT, TORT OR OTHERWISE, ARISING FROM,
// OUT OF OR IN CONNECTION WITH THE SOFTWARE OR THE USE OR OTHER DEALINGS IN THE
// SOFTWARE.

#ifndef FUB_AMREX_CUTCELL_PATCH_HIERARCHY_HPP
#define FUB_AMREX_CUTCELL_PATCH_HIERARCHY_HPP

#include "fub/AMReX/CartesianGridGeometry.hpp"
#include "fub/AMReX/PatchHierarchy.hpp"
#include "fub/CutCellData.hpp"
#include "fub/Duration.hpp"
#include "fub/Equation.hpp"
#include "fub/ext/Eigen.hpp"

#include <AMReX_EBFabFactory.H>
#include <AMReX_FluxRegister.H>
#include <AMReX_Geometry.H>
#include <AMReX_MultiCutFab.H>
#include <AMReX_MultiFab.H>
#include <AMReX_PlotFileUtil.H>

#include <fmt/format.h>

#include <functional>
#include <iosfwd>
#include <vector>

/// \brief The cutcell namespace
namespace fub::amrex::cutcell {

/// \ingroup PatchHierarchy
/// This class holds state data arrays for each refinement level of a patch
/// hierarchy.
///
/// This cut-cell version stores some embedded boundary informations in addition
/// to the normal patch level type.
struct PatchLevel : ::fub::amrex::PatchLevel {
  PatchLevel() = default;
  ~PatchLevel() = default;

  /// \brief Deeply copy a patch level on each MPI Rank and recompute shielded
  /// fractions.
  PatchLevel(const PatchLevel&);

  /// \brief Deeply copy a patch level on each MPI Rank and recompute shielded
  /// fractions.
  PatchLevel& operator=(const PatchLevel&);

  /// @{
  /// \brief Moves a patch level without any allocations happening.
  PatchLevel(PatchLevel&&) noexcept = default;
  PatchLevel& operator=(PatchLevel&&) noexcept = default;
  /// @}

  /// \brief Constructs a patch level and computes shielded fractions.
  ///
  /// \param[in] level  the refinement level number in a hierarchy
  /// \param[in] tp  the time point associated with this level
  /// \param[in] ba  the box array describing all boxes of this level
  /// \param[in] dm  the distribution mapping for all boxes of this level
  /// \param[in] factory  the boundary informations for cut cells.
  PatchLevel(int level, Duration tp, const ::amrex::BoxArray& ba,
             const ::amrex::DistributionMapping& dm, int n_components,
             std::shared_ptr<::amrex::EBFArrayBoxFactory> factory, int ngrow);

  using MultiCutFabs =
      std::array<std::unique_ptr<::amrex::MultiCutFab>, AMREX_SPACEDIM>;

  /// \brief This stores the EB factory for this refinement level.
  std::shared_ptr<::amrex::EBFArrayBoxFactory> factory;

  /// \brief Store unshielded face fractions for all faces which touch a cut
  /// cell.
  MultiCutFabs unshielded;

  /// \brief Store singly shielded from left face fractions for all faces which
  /// touch a cut cell.
  MultiCutFabs shielded_left;

  /// \brief Store singly shielded from right face fractions for all faces which
  /// touch a cut cell.
  MultiCutFabs shielded_right;

  /// \brief Store doubly shielded face fractions for all faces which touch a
  /// cut cell.
  MultiCutFabs doubly_shielded;
};

/// \ingroup PatchHierarchy
/// This class extents the normal hierarchy options with a pointer to an
/// embedded boundary index space for each possible refinement level.
struct PatchHierarchyOptions : public ::fub::amrex::PatchHierarchyOptions {
  PatchHierarchyOptions() = default;
  PatchHierarchyOptions(const ProgramOptions& options)
      : ::fub::amrex::PatchHierarchyOptions(options) {
    ngrow_eb_level_set =
        GetOptionOr(options, "ngrow_eb_level_set", ngrow_eb_level_set);
<<<<<<< HEAD
    cutcell_load_balance_weight =
        GetOptionOr(options, "cutcell_load_balance_weight", cutcell_load_balance_weight);
=======
    cutcell_load_balance_weight = GetOptionOr(
        options, "cutcell_load_balance_weight", cutcell_load_balance_weight);
>>>>>>> 42ba20f6
    remove_covered_grids =
        GetOptionOr(options, "remove_covered_grids", remove_covered_grids);
  }

  template <typename Log> void Print(Log& log) {
    ::fub::amrex::PatchHierarchyOptions::Print(log);
    BOOST_LOG(log) << " - ngrow_eb_level_set = " << ngrow_eb_level_set;
<<<<<<< HEAD
    BOOST_LOG(log) << " - cutcell_load_balance_weight = " << cutcell_load_balance_weight;
=======
    BOOST_LOG(log) << " - cutcell_load_balance_weight = "
                   << cutcell_load_balance_weight;
>>>>>>> 42ba20f6
    BOOST_LOG(log) << " - remove_covered_grids = " << remove_covered_grids;
  }

  std::vector<const ::amrex::EB2::IndexSpace*> index_spaces{};
  int ngrow_eb_level_set{5};
  double cutcell_load_balance_weight{6.0};
  bool remove_covered_grids{true};
};

/// \ingroup PatchHierarchy
class PatchHierarchy {
public:
  /// \brief Constructs a PatchHierarchy object which is capable of holding data
  /// described by the secified data description on given geometry extents.
  template <typename Equation>
  PatchHierarchy(const Equation& equation,
                 const CartesianGridGeometry& geometry,
                 const PatchHierarchyOptions& options);

  /// \brief Constructs a PatchHierarchy object which is capable of holding data
  /// described by the secified data description on given geometry extents.
  PatchHierarchy(DataDescription description,
                 const CartesianGridGeometry& geometry,
                 const PatchHierarchyOptions& options);

  /// @{
  /// \name Member Acccess

  const DataDescription& GetDataDescription() const noexcept;

  /// \brief Return some additional patch hierarchy options.
  const PatchHierarchyOptions& GetOptions() const noexcept;

  /// \brief Returns the Grid Geometry which was used to create the hierarchy
  /// with.
  const CartesianGridGeometry& GetGridGeometry() const noexcept;

  [[nodiscard]] const std::shared_ptr<CounterRegistry>&
  GetCounterRegistry() const noexcept;

  void SetCounterRegistry(std::shared_ptr<CounterRegistry> registry);
  /// @}

  /// @{
  /// \name Observers

  int GetNumberOfLevels() const noexcept;

  int GetMaxNumberOfLevels() const noexcept;
  /// @}

  /// @{
  /// \name Level specific Access

  /// \brief Returns the number of cycles done for a specific level.
  ///
  /// \param[in] level  the refinement level number
  std::ptrdiff_t GetCycles(int level = 0) const;

  /// \brief Returns the time point of a specified level number.
  ///
  /// \param[in] level  the refinement level number
  Duration GetTimePoint(int level = 0) const;

  /// \brief Returns the ratio from fine to coarse for specified fine level
  /// number and direction.
  ///
  /// \param[in] level  the fine refinement level number
  /// \param[in] dir  the direction
  int GetRatioToCoarserLevel(int level, Direction dir) const;

  ::amrex::IntVect GetRatioToCoarserLevel(int level) const;

  const ::amrex::Geometry& GetGeometry(int level) const;

  PatchLevel& GetPatchLevel(int level);

  const PatchLevel& GetPatchLevel(int level) const;

  const std::shared_ptr<::amrex::EBFArrayBoxFactory>&
  GetEmbeddedBoundary(int level) const;

  CutCellData<AMREX_SPACEDIM> GetCutCellData(int level,
                                             const ::amrex::MFIter& mfi) const;

  /// @}

private:
  DataDescription description_;
  CartesianGridGeometry grid_geometry_;
  PatchHierarchyOptions options_;
  std::vector<PatchLevel> patch_level_;
  std::vector<::amrex::Geometry> patch_level_geometry_;
  std::shared_ptr<CounterRegistry> registry_;
};

template <typename Equation>
PatchHierarchy::PatchHierarchy(const Equation& equation,
                               const CartesianGridGeometry& geometry,
                               const PatchHierarchyOptions& options)
    : PatchHierarchy(MakeDataDescription(equation), geometry, options) {}

template <typename Equation>
void WritePlotFile(const std::string& plotfilename, const PatchHierarchy& hier,
                   const Equation& equation) {
  const int nlevels = hier.GetNumberOfLevels();
  const double time_point = hier.GetTimePoint().count();
  FUB_ASSERT(nlevels >= 0);
  std::size_t size = static_cast<std::size_t>(nlevels);
  ::amrex::Vector<const ::amrex::MultiFab*> mf(size);
  ::amrex::Vector<::amrex::Geometry> geoms(size);
  ::amrex::Vector<int> level_steps(size);
  ::amrex::Vector<::amrex::IntVect> ref_ratio(size - 1);
  for (std::size_t i = 0; i < size; ++i) {
    mf[i] = &hier.GetPatchLevel(static_cast<int>(i)).data;
    geoms[i] = hier.GetGeometry(static_cast<int>(i));
    level_steps[i] = static_cast<int>(hier.GetCycles(static_cast<int>(i)));
  }
  for (std::size_t i = 1; i < size; ++i) {
<<<<<<< HEAD
    ref_ratio[i - 1] = hier.GetRatioToCoarserLevel(static_cast<int>(i)) *
                    ::amrex::IntVect::TheUnitVector();
=======
    ref_ratio[i - 1] = hier.GetRatioToCoarserLevel(static_cast<int>(i));
>>>>>>> 42ba20f6
  }
  using Traits = StateTraits<Complete<Equation>>;
  constexpr auto names = Traits::names;
  const auto depths = Depths<Complete<Equation>>(equation);
  const std::size_t n_names =
      std::tuple_size<remove_cvref_t<decltype(names)>>::value;
  ::amrex::Vector<std::string> varnames;
  varnames.reserve(n_names);
  boost::mp11::tuple_for_each(Zip(names, StateToTuple(depths)), [&](auto xs) {
    const int ncomp = std::get<1>(xs);
    if (ncomp == 1) {
      varnames.push_back(std::get<0>(xs));
    } else {
      for (int i = 0; i < ncomp; ++i) {
        varnames.push_back(fmt::format("{}_{}", std::get<0>(xs), i));
      }
    }
  });
  ::amrex::EB_WriteMultiLevelPlotfile(plotfilename, nlevels, mf, varnames,
                                      geoms, time_point, level_steps,
                                      ref_ratio);
}

template <int Rank>
void WritePlotFile(const std::string& plotfilename, const PatchHierarchy& hier,
                   const IdealGasMix<Rank>& equation) {
  using Equation = IdealGasMix<Rank>;
  const int nlevels = hier.GetNumberOfLevels();
  const double time_point = hier.GetTimePoint().count();
  FUB_ASSERT(nlevels >= 0);
  std::size_t size = static_cast<std::size_t>(nlevels);
  ::amrex::Vector<const ::amrex::MultiFab*> mf(size);
  ::amrex::Vector<::amrex::Geometry> geoms(size);
  ::amrex::Vector<int> level_steps(size);
  ::amrex::Vector<::amrex::IntVect> ref_ratio(size - 1);
  for (std::size_t i = 0; i < size; ++i) {
    mf[i] = &hier.GetPatchLevel(static_cast<int>(i)).data;
    geoms[i] = hier.GetGeometry(static_cast<int>(i));
    level_steps[i] = static_cast<int>(hier.GetCycles(static_cast<int>(i)));
  }
  for (std::size_t i = 1; i < size; ++i) {
<<<<<<< HEAD
    ref_ratio[i - 1] = hier.GetRatioToCoarserLevel(static_cast<int>(i)) *
                    ::amrex::IntVect::TheUnitVector();
=======
    ref_ratio[i - 1] = hier.GetRatioToCoarserLevel(static_cast<int>(i));
>>>>>>> 42ba20f6
  }
  using Traits = StateTraits<Complete<Equation>>;
  constexpr auto names = Traits::names;
  const auto depths = Depths<Complete<Equation>>(equation);
  const std::size_t n_names =
      std::tuple_size<remove_cvref_t<decltype(names)>>::value;
  ::amrex::Vector<std::string> varnames;
  varnames.reserve(n_names);
  boost::mp11::tuple_for_each(Zip(names, StateToTuple(depths)), [&](auto xs) {
    const int ncomp = std::get<1>(xs);
    if (ncomp == 1) {
      varnames.push_back(std::get<0>(xs));
    } else {
      span<const std::string> species = equation.GetReactor().GetSpeciesNames();
      for (int i = 0; i < ncomp; ++i) {
        if (std::get<0>(xs) == std::string{"Species"}) {
          varnames.push_back(species[i]);
        } else {
          varnames.push_back(fmt::format("{}_{}", std::get<0>(xs), i));
        }
      }
    }
  });
  ::amrex::EB_WriteMultiLevelPlotfile(plotfilename, nlevels, mf, varnames,
                                      geoms, time_point, level_steps,
                                      ref_ratio);
}

void WriteCheckpointFile(const std::string& checkpointname,
                         const PatchHierarchy& hier);

PatchHierarchy ReadCheckpointFile(const std::string& checkpointname,
                                  DataDescription desc,
                                  const CartesianGridGeometry& geometry,
                                  const PatchHierarchyOptions& options);

// void Write2Dfrom3D(std::ostream* out, const PatchHierarchy& hierarchy, const
// ::amrex::Box& finest_box,
//                 const IdealGasMix<3>& eq, fub::Duration time_point,
//                 std::ptrdiff_t cycle_number, MPI_Comm comm);

void WriteMatlabData(const std::string& name, const PatchHierarchy& hierarchy,
                     fub::Duration time_point, std::ptrdiff_t cycle_number,
                     MPI_Comm comm);

void Write2Dfrom3D(const std::string& name, const PatchHierarchy& hierarchy,
                   const ::amrex::Box& finest_box, const IdealGasMix<3>& eq,
                   fub::Duration time_point, std::ptrdiff_t cycle_number,
                   MPI_Comm comm);

std::vector<double> GatherStates(
    const PatchHierarchy& hierarchy,
    basic_mdspan<const double, extents<AMREX_SPACEDIM, dynamic_extent>> xs,
    MPI_Comm comm);

} // namespace fub::amrex::cutcell

#endif<|MERGE_RESOLUTION|>--- conflicted
+++ resolved
@@ -111,13 +111,8 @@
       : ::fub::amrex::PatchHierarchyOptions(options) {
     ngrow_eb_level_set =
         GetOptionOr(options, "ngrow_eb_level_set", ngrow_eb_level_set);
-<<<<<<< HEAD
-    cutcell_load_balance_weight =
-        GetOptionOr(options, "cutcell_load_balance_weight", cutcell_load_balance_weight);
-=======
     cutcell_load_balance_weight = GetOptionOr(
         options, "cutcell_load_balance_weight", cutcell_load_balance_weight);
->>>>>>> 42ba20f6
     remove_covered_grids =
         GetOptionOr(options, "remove_covered_grids", remove_covered_grids);
   }
@@ -125,12 +120,8 @@
   template <typename Log> void Print(Log& log) {
     ::fub::amrex::PatchHierarchyOptions::Print(log);
     BOOST_LOG(log) << " - ngrow_eb_level_set = " << ngrow_eb_level_set;
-<<<<<<< HEAD
-    BOOST_LOG(log) << " - cutcell_load_balance_weight = " << cutcell_load_balance_weight;
-=======
     BOOST_LOG(log) << " - cutcell_load_balance_weight = "
                    << cutcell_load_balance_weight;
->>>>>>> 42ba20f6
     BOOST_LOG(log) << " - remove_covered_grids = " << remove_covered_grids;
   }
 
@@ -250,12 +241,7 @@
     level_steps[i] = static_cast<int>(hier.GetCycles(static_cast<int>(i)));
   }
   for (std::size_t i = 1; i < size; ++i) {
-<<<<<<< HEAD
-    ref_ratio[i - 1] = hier.GetRatioToCoarserLevel(static_cast<int>(i)) *
-                    ::amrex::IntVect::TheUnitVector();
-=======
     ref_ratio[i - 1] = hier.GetRatioToCoarserLevel(static_cast<int>(i));
->>>>>>> 42ba20f6
   }
   using Traits = StateTraits<Complete<Equation>>;
   constexpr auto names = Traits::names;
@@ -297,12 +283,7 @@
     level_steps[i] = static_cast<int>(hier.GetCycles(static_cast<int>(i)));
   }
   for (std::size_t i = 1; i < size; ++i) {
-<<<<<<< HEAD
-    ref_ratio[i - 1] = hier.GetRatioToCoarserLevel(static_cast<int>(i)) *
-                    ::amrex::IntVect::TheUnitVector();
-=======
     ref_ratio[i - 1] = hier.GetRatioToCoarserLevel(static_cast<int>(i));
->>>>>>> 42ba20f6
   }
   using Traits = StateTraits<Complete<Equation>>;
   constexpr auto names = Traits::names;
