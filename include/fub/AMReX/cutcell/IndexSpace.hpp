--- conflicted
+++ resolved
@@ -53,11 +53,7 @@
       static_cast<std::size_t>(n_level));
   ::amrex::Geometry geom = coarse_geom;
   ::amrex::EB2::Build(shop, geom, 0, 0, ngrow);
-<<<<<<< HEAD
-    index_spaces[0] = &::amrex::EB2::IndexSpace::top();
-=======
   index_spaces[0] = &::amrex::EB2::IndexSpace::top();
->>>>>>> 42ba20f6
   for (int level = 1; level < n_level; ++level) {
     geom.refine({AMREX_D_DECL(2, 2, 2)});
     ::amrex::EB2::Build(shop, geom, 1, 2, ngrow);
