--- conflicted
+++ resolved
@@ -48,11 +48,8 @@
 
   template <typename Log> void Print(Log& log);
 
-<<<<<<< HEAD
+  bool do_initial_projection = true;
   int mlmg_max_coarsening_level = 0;
-=======
-  bool do_initial_projection = true;
->>>>>>> 091eb5fc
   double mlmg_tolerance_rel = 1.0e-4;
   double mlmg_tolerance_abs = -1.0;
   int mlmg_max_iter = 100;
@@ -163,12 +160,9 @@
 };
 
 template <typename Log> void BK19LevelIntegratorOptions::Print(Log& log) {
-<<<<<<< HEAD
+  BOOST_LOG(log) << fmt::format(" - do_initial_projection = {}", do_initial_projection);
   BOOST_LOG(log) << fmt::format(" - mlmg_max_coarsening_level = {}",
                                 mlmg_max_coarsening_level);
-=======
-  BOOST_LOG(log) << fmt::format(" - do_initial_projection = {}", do_initial_projection);
->>>>>>> 091eb5fc
   BOOST_LOG(log) << fmt::format(" - mlmg_tolerance_rel = {}",
                                 mlmg_tolerance_rel);
   BOOST_LOG(log) << fmt::format(" - mlmg_tolerance_abs = {}",
