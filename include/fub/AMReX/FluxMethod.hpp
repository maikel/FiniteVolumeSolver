// Copyright (c) 2019 Maikel Nadolski
//
// Permission is hereby granted, free of charge, to any person obtaining a copy
// of this software and associated documentation files (the "Software"), to deal
// in the Software without restriction, including without limitation the rights
// to use, copy, modify, merge, publish, distribute, sublicense, and/or sell
// copies of the Software, and to permit persons to whom the Software is
// furnished to do so, subject to the following conditions:
//
// The above copyright notice and this permission notice shall be included in
// all copies or substantial portions of the Software.
//
// THE SOFTWARE IS PROVIDED "AS IS", WITHOUT WARRANTY OF ANY KIND, EXPRESS OR
// IMPLIED, INCLUDING BUT NOT LIMITED TO THE WARRANTIES OF MERCHANTABILITY,
// FITNESS FOR A PARTICULAR PURPOSE AND NONINFRINGEMENT. IN NO EVENT SHALL THE
// AUTHORS OR COPYRIGHT HOLDERS BE LIABLE FOR ANY CLAIM, DAMAGES OR OTHER
// LIABILITY, WHETHER IN AN ACTION OF CONTRACT, TORT OR OTHERWISE, ARISING FROM,
// OUT OF OR IN CONNECTION WITH THE SOFTWARE OR THE USE OR OTHER DEALINGS IN THE
// SOFTWARE.

#ifndef FUB_AMREX_FLUX_METHOD_HPP
#define FUB_AMREX_FLUX_METHOD_HPP

#include "fub/Direction.hpp"
#include "fub/Duration.hpp"
<<<<<<< HEAD

#include <memory>

namespace fub::amrex {
class HyperbolicSplitIntegratorContext;
=======
#include "fub/State.hpp"

#include <AMReX_Geometry.H>

namespace fub::amrex {
>>>>>>> 0aa62de9

struct FluxMethodBase {
  virtual ~FluxMethodBase() = default;

  virtual std::unique_ptr<FluxMethodBase> Clone() const = 0;

<<<<<<< HEAD
  virtual Duration ComputeStableDt(HyperbolicSplitIntegratorContext& context,
                                   int level, Direction dir) = 0;

  virtual void ComputeNumericFluxes(HyperbolicSplitIntegratorContext& context,
                                    int level, Duration dt, Direction dir) = 0;
=======
  virtual double ComputeStableDt(const ::amrex::FArrayBox& states,
                                 const ::amrex::Box& box,
                                 const ::amrex::Geometry& geom,
                                 Direction dir) = 0;

  virtual void ComputeNumericFluxes(::amrex::FArrayBox& fluxes,
                                    const ::amrex::Box& box,
                                    const ::amrex::FArrayBox& states,
                                    const ::amrex::Geometry& geom, Duration dt,
                                    Direction dir) = 0;
>>>>>>> 0aa62de9

  virtual int GetStencilWidth() const = 0;
};

<<<<<<< HEAD
/// This is a polymorphic flux method class which is intended to be used in
/// conjunction with the HyperbolicSplitIntegratorContext
=======
template <typename FM> struct FluxMethodWrapper : FluxMethodBase {
  FluxMethodWrapper() = default;

  FluxMethodWrapper(const FM& fm);
  FluxMethodWrapper(FM&& fm) noexcept;

  std::unique_ptr<FluxMethodBase> Clone() const override;

  double ComputeStableDt(const ::amrex::FArrayBox& fab, const ::amrex::Box& box,
                         const ::amrex::Geometry& geom, Direction dir) override;

  void ComputeNumericFluxes(::amrex::FArrayBox& fluxes, const ::amrex::Box& box,
                            const ::amrex::FArrayBox& states,
                            const ::amrex::Geometry& geom, Duration dt,
                            Direction dir) override;

  int GetStencilWidth() const override;

  FM flux_method_{};
};

>>>>>>> 0aa62de9
class FluxMethod {
public:
  FluxMethod() = delete;

<<<<<<< HEAD
template <typename FM, typename = std::enable_if_t<std::is_base_of<
                           FluxMethodBase, std::decay_t<FM>>::value>>
  FluxMethod(FM&& flux_method);
=======
  template <typename FM, typename = std::enable_if_t<
                             !std::is_same_v<FluxMethod, std::decay_t<FM>>>>
  FluxMethod(FM&& flux_method)
      : flux_method_{std::make_unique<FluxMethodWrapper<std::decay_t<FM>>>(
            std::forward<FM>(flux_method))} {}
>>>>>>> 0aa62de9

  FluxMethod(const FluxMethod& other);
  FluxMethod& operator=(const FluxMethod&);

  FluxMethod(FluxMethod&&) = default;
  FluxMethod& operator=(FluxMethod&&) = default;

<<<<<<< HEAD
  Duration ComputeStableDt(HyperbolicSplitIntegratorContext& context, int level,
                           Direction dir);

  void ComputeNumericFluxes(HyperbolicSplitIntegratorContext& context,
                            int level, Duration dt, Direction dir);
=======
  double ComputeStableDt(const ::amrex::FArrayBox& states,
                         const ::amrex::Box& box, const ::amrex::Geometry& geom,
                         Direction dir);

  void ComputeNumericFluxes(::amrex::FArrayBox& fluxes, const ::amrex::Box& box,
                            const ::amrex::FArrayBox& states,
                            const ::amrex::Geometry& geom, Duration dt,
                            Direction dir);
>>>>>>> 0aa62de9

  int GetStencilWidth() const;

private:
  std::unique_ptr<FluxMethodBase> flux_method_;
};

<<<<<<< HEAD
template <typename FM, typename>
FluxMethod::FluxMethod(FM&& flux_method)
    : flux_method_{
          std::make_unique<std::decay_t<FM>>(std::forward<FM>(flux_method))} {}

inline FluxMethod::FluxMethod(const FluxMethod& other)
  : flux_method_{other.flux_method_->Clone()}
{}

inline FluxMethod& FluxMethod::operator=(const FluxMethod& other) {
  flux_method_ = other.flux_method_->Clone();
  return *this;
}

inline Duration
FluxMethod::ComputeStableDt(HyperbolicSplitIntegratorContext& context,
                            int level, Direction dir) {
  if (!flux_method_) {
    throw std::runtime_error("Empty flux method.");
  }
  return flux_method_->ComputeStableDt(context, level, dir);
}

inline void
FluxMethod::ComputeNumericFluxes(HyperbolicSplitIntegratorContext& context,
                                 int level, Duration dt, Direction dir)

{
  if (!flux_method_) {
    throw std::runtime_error("Empty flux method.");
  }
  return flux_method_->ComputeNumericFluxes(context, level, dt, dir);
}

inline int FluxMethod::GetStencilWidth() const
{
  if (!flux_method_) {
    throw std::runtime_error("Empty flux method.");
  }
  return flux_method_->GetStencilWidth();
}

=======
template <typename FM>
FluxMethodWrapper<FM>::FluxMethodWrapper(const FM& fm) : flux_method_{fm} {}

template <typename FM>
FluxMethodWrapper<FM>::FluxMethodWrapper(FM&& fm) noexcept
    : flux_method_{std::move(fm)} {}

template <typename FM>
std::unique_ptr<FluxMethodBase> FluxMethodWrapper<FM>::Clone() const {
  return std::make_unique<FluxMethodWrapper<FM>>(flux_method_);
}

template <typename FM>
double FluxMethodWrapper<FM>::ComputeStableDt(const ::amrex::FArrayBox& fab,
                                              const ::amrex::Box& box,
                                              const ::amrex::Geometry& geom,
                                              Direction dir) {
  using Eq = std::decay_t<decltype(flux_method_.GetEquation())>;
  static constexpr int Rank = Eq::Rank();
  Eq& equation = flux_method_.GetEquation();
  const double dx = geom.CellSize(int(dir));
  const IndexBox<Rank> cells = AsIndexBox<Rank>(box);
  View<const Complete<Eq>> states =
      MakeView<const Complete<Eq>>(fab, equation, cells);
  return flux_method_.ComputeStableDt(states, dx, dir);
}

template <typename FM>
void FluxMethodWrapper<FM>::ComputeNumericFluxes(
    ::amrex::FArrayBox& fluxes, const ::amrex::Box& box,
    const ::amrex::FArrayBox& states, const ::amrex::Geometry& geom,
    Duration dt, Direction dir) {
  using Eq = std::decay_t<decltype(flux_method_.GetEquation())>;
  static const int Rank = Eq::Rank();
  Eq& equation = flux_method_.GetEquation();
  const double dx = geom.CellSize(int(dir));

  const int gcw = flux_method_.GetStencilWidth() + 1;

  const IndexBox<Rank> cells = Grow(AsIndexBox<Rank>(box), dir, {gcw, gcw});
  View<const Complete<Eq>> state =
      MakeView<const Complete<Eq>>(states, equation, cells);

  const IndexBox<Rank> faces = Grow(
      AsIndexBox<Rank>(::amrex::surroundingNodes(box, int(dir))), dir, {1, 1});
  View<Conservative<Eq>> flux =
      MakeView<Conservative<Eq>>(fluxes, equation, faces);

  flux_method_.ComputeNumericFluxes(flux, state, dt, dx, dir);
}

template <typename FM> int FluxMethodWrapper<FM>::GetStencilWidth() const {
  return flux_method_.GetStencilWidth();
}
>>>>>>> 0aa62de9
} // namespace fub::amrex

#endif<|MERGE_RESOLUTION|>--- conflicted
+++ resolved
@@ -23,51 +23,27 @@
 
 #include "fub/Direction.hpp"
 #include "fub/Duration.hpp"
-<<<<<<< HEAD
 
 #include <memory>
 
 namespace fub::amrex {
 class HyperbolicSplitIntegratorContext;
-=======
-#include "fub/State.hpp"
-
-#include <AMReX_Geometry.H>
-
-namespace fub::amrex {
->>>>>>> 0aa62de9
 
 struct FluxMethodBase {
   virtual ~FluxMethodBase() = default;
 
   virtual std::unique_ptr<FluxMethodBase> Clone() const = 0;
 
-<<<<<<< HEAD
   virtual Duration ComputeStableDt(HyperbolicSplitIntegratorContext& context,
                                    int level, Direction dir) = 0;
 
   virtual void ComputeNumericFluxes(HyperbolicSplitIntegratorContext& context,
                                     int level, Duration dt, Direction dir) = 0;
-=======
-  virtual double ComputeStableDt(const ::amrex::FArrayBox& states,
-                                 const ::amrex::Box& box,
-                                 const ::amrex::Geometry& geom,
-                                 Direction dir) = 0;
-
-  virtual void ComputeNumericFluxes(::amrex::FArrayBox& fluxes,
-                                    const ::amrex::Box& box,
-                                    const ::amrex::FArrayBox& states,
-                                    const ::amrex::Geometry& geom, Duration dt,
-                                    Direction dir) = 0;
->>>>>>> 0aa62de9
 
   virtual int GetStencilWidth() const = 0;
 };
 
-<<<<<<< HEAD
-/// This is a polymorphic flux method class which is intended to be used in
-/// conjunction with the HyperbolicSplitIntegratorContext
-=======
+
 template <typename FM> struct FluxMethodWrapper : FluxMethodBase {
   FluxMethodWrapper() = default;
 
@@ -89,22 +65,13 @@
   FM flux_method_{};
 };
 
->>>>>>> 0aa62de9
 class FluxMethod {
 public:
   FluxMethod() = delete;
 
-<<<<<<< HEAD
 template <typename FM, typename = std::enable_if_t<std::is_base_of<
                            FluxMethodBase, std::decay_t<FM>>::value>>
   FluxMethod(FM&& flux_method);
-=======
-  template <typename FM, typename = std::enable_if_t<
-                             !std::is_same_v<FluxMethod, std::decay_t<FM>>>>
-  FluxMethod(FM&& flux_method)
-      : flux_method_{std::make_unique<FluxMethodWrapper<std::decay_t<FM>>>(
-            std::forward<FM>(flux_method))} {}
->>>>>>> 0aa62de9
 
   FluxMethod(const FluxMethod& other);
   FluxMethod& operator=(const FluxMethod&);
@@ -112,22 +79,11 @@
   FluxMethod(FluxMethod&&) = default;
   FluxMethod& operator=(FluxMethod&&) = default;
 
-<<<<<<< HEAD
   Duration ComputeStableDt(HyperbolicSplitIntegratorContext& context, int level,
                            Direction dir);
 
   void ComputeNumericFluxes(HyperbolicSplitIntegratorContext& context,
                             int level, Duration dt, Direction dir);
-=======
-  double ComputeStableDt(const ::amrex::FArrayBox& states,
-                         const ::amrex::Box& box, const ::amrex::Geometry& geom,
-                         Direction dir);
-
-  void ComputeNumericFluxes(::amrex::FArrayBox& fluxes, const ::amrex::Box& box,
-                            const ::amrex::FArrayBox& states,
-                            const ::amrex::Geometry& geom, Duration dt,
-                            Direction dir);
->>>>>>> 0aa62de9
 
   int GetStencilWidth() const;
 
@@ -135,7 +91,6 @@
   std::unique_ptr<FluxMethodBase> flux_method_;
 };
 
-<<<<<<< HEAD
 template <typename FM, typename>
 FluxMethod::FluxMethod(FM&& flux_method)
     : flux_method_{
@@ -178,62 +133,6 @@
   return flux_method_->GetStencilWidth();
 }
 
-=======
-template <typename FM>
-FluxMethodWrapper<FM>::FluxMethodWrapper(const FM& fm) : flux_method_{fm} {}
-
-template <typename FM>
-FluxMethodWrapper<FM>::FluxMethodWrapper(FM&& fm) noexcept
-    : flux_method_{std::move(fm)} {}
-
-template <typename FM>
-std::unique_ptr<FluxMethodBase> FluxMethodWrapper<FM>::Clone() const {
-  return std::make_unique<FluxMethodWrapper<FM>>(flux_method_);
-}
-
-template <typename FM>
-double FluxMethodWrapper<FM>::ComputeStableDt(const ::amrex::FArrayBox& fab,
-                                              const ::amrex::Box& box,
-                                              const ::amrex::Geometry& geom,
-                                              Direction dir) {
-  using Eq = std::decay_t<decltype(flux_method_.GetEquation())>;
-  static constexpr int Rank = Eq::Rank();
-  Eq& equation = flux_method_.GetEquation();
-  const double dx = geom.CellSize(int(dir));
-  const IndexBox<Rank> cells = AsIndexBox<Rank>(box);
-  View<const Complete<Eq>> states =
-      MakeView<const Complete<Eq>>(fab, equation, cells);
-  return flux_method_.ComputeStableDt(states, dx, dir);
-}
-
-template <typename FM>
-void FluxMethodWrapper<FM>::ComputeNumericFluxes(
-    ::amrex::FArrayBox& fluxes, const ::amrex::Box& box,
-    const ::amrex::FArrayBox& states, const ::amrex::Geometry& geom,
-    Duration dt, Direction dir) {
-  using Eq = std::decay_t<decltype(flux_method_.GetEquation())>;
-  static const int Rank = Eq::Rank();
-  Eq& equation = flux_method_.GetEquation();
-  const double dx = geom.CellSize(int(dir));
-
-  const int gcw = flux_method_.GetStencilWidth() + 1;
-
-  const IndexBox<Rank> cells = Grow(AsIndexBox<Rank>(box), dir, {gcw, gcw});
-  View<const Complete<Eq>> state =
-      MakeView<const Complete<Eq>>(states, equation, cells);
-
-  const IndexBox<Rank> faces = Grow(
-      AsIndexBox<Rank>(::amrex::surroundingNodes(box, int(dir))), dir, {1, 1});
-  View<Conservative<Eq>> flux =
-      MakeView<Conservative<Eq>>(fluxes, equation, faces);
-
-  flux_method_.ComputeNumericFluxes(flux, state, dt, dx, dir);
-}
-
-template <typename FM> int FluxMethodWrapper<FM>::GetStencilWidth() const {
-  return flux_method_.GetStencilWidth();
-}
->>>>>>> 0aa62de9
 } // namespace fub::amrex
 
 #endif