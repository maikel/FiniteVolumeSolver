--- conflicted
+++ resolved
@@ -62,18 +62,13 @@
   GriddingAlgorithm(PatchHierarchy hier, AnyInitialData<GriddingAlgorithm> initial_data,
                     Tagging tagging);
 
-<<<<<<< HEAD
   GriddingAlgorithm(PatchHierarchy hier, AnyInitialData<GriddingAlgorithm> initial_data,
-                    Tagging tagging, BoundaryCondition boundary);
-=======
-  GriddingAlgorithm(PatchHierarchy hier, InitialData initial_data,
                     Tagging tagging, AnyBoundaryCondition boundary);
 
   /// @}
 
   /// @{
   /// \name Accessors
->>>>>>> e5c1f9f5
 
   PatchHierarchy& GetPatchHierarchy() noexcept { return hierarchy_; }
   const PatchHierarchy& GetPatchHierarchy() const noexcept {
@@ -111,22 +106,9 @@
 
   void InitializeHierarchy(double level_time);
 
-<<<<<<< HEAD
-  void SetBoundaryCondition(int level, const BoundaryCondition& condition);
-  void SetBoundaryCondition(int level, BoundaryCondition&& condition);
-
-  [[nodiscard]] const BoundaryCondition& GetBoundaryCondition(int level) const
-      noexcept;
-  [[nodiscard]] BoundaryCondition& GetBoundaryCondition(int level) noexcept;
-
-  [[nodiscard]] const AnyInitialData<GriddingAlgorithm>& GetInitialCondition() const noexcept;
-
-  [[nodiscard]] const Tagging& GetTagging() const noexcept;
-=======
   void SetBoundaryCondition(int level, const AnyBoundaryCondition& condition);
   void SetBoundaryCondition(int level, AnyBoundaryCondition&& condition);
   /// @}
->>>>>>> e5c1f9f5
 
   /// @{
   /// \name Actions
