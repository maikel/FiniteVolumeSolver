// Copyright (c) 2019 Patrick Denzler
// Copyright (c) 2019 Maikel Nadolski
//
// Permission is hereby granted, free of charge, to any person obtaining a copy
// of this software and associated documentation files (the "Software"), to deal
// in the Software without restriction, including without limitation the rights
// to use, copy, modify, merge, publish, distribute, sublicense, and/or sell
// copies of the Software, and to permit persons to whom the Software is
// furnished to do so, subject to the following conditions:
//
// The above copyright notice and this permission notice shall be included in
// all copies or substantial portions of the Software.
//
// THE SOFTWARE IS PROVIDED "AS IS", WITHOUT WARRANTY OF ANY KIND, EXPRESS OR
// IMPLIED, INCLUDING BUT NOT LIMITED TO THE WARRANTIES OF MERCHANTABILITY,
// FITNESS FOR A PARTICULAR PURPOSE AND NONINFRINGEMENT. IN NO EVENT SHALL THE
// AUTHORS OR COPYRIGHT HOLDERS BE LIABLE FOR ANY CLAIM, DAMAGES OR OTHER
// LIABILITY, WHETHER IN AN ACTION OF CONTRACT, TORT OR OTHERWISE, ARISING FROM,
// OUT OF OR IN CONNECTION WITH THE SOFTWARE OR THE USE OR OTHER DEALINGS IN THE
// SOFTWARE.

#ifndef FUB_COUNTER_COUNTER_REGISTRY_HPP
#define FUB_COUNTER_COUNTER_REGISTRY_HPP

#include <string>
#include <unordered_map>
#include <fmt/format.h>

#include "Counter.hpp"
#include "Timer.hpp"

namespace fub {

class CounterRegistry {
public:
  CounterRegistry() = default;
  Counter* get(std::string const& name);
  Timer get_timer(std::string const& name);
  std::vector<CounterResult> gather_statistics();
  std::unordered_map<std::string, CounterResult> gather_statistics_map();

private:
  std::unordered_map<std::string, Counter> database_;
};

/*
 * Functions to print a table of all gathered counters (#call, min, max, avg, stddev and total or percent)
 */
template <typename T> void print_statistics(const T& result) {
  std::string format_string =
      "{:>55} {:>15} {:>15} {:>15} {:>15} {:>15} {:>15}\n";
  fmt::print("{:-<155}\n", "Table of Counters ");
  fmt::print(format_string, "Counter Name", "#Calls", "Min [ns]", "Max [ns]",
             "Avg [ns]", "StdDev [ns]", "Total [ns]");
  for (auto& c : result) {
    if constexpr (std::is_same_v<
                      T, std::unordered_map<std::string, CounterResult>>) {
      fmt::print(format_string, c.second.name, c.second.count, c.second.min,
                 c.second.max, c.second.mean, c.second.stddev,
                 c.second.count * c.second.mean);
    } else {
      fmt::print(format_string, c.name, c.count, c.min, c.max, c.mean, c.stddev,
                 c.count * c.mean);
    }
    // fmt::print(format_string, c.name, c.count, std::chrono::duration_cast<std::chrono::milliseconds>(std::chrono::nanoseconds(std::llround(c.min))).count(), std::chrono::duration_cast<std::chrono::milliseconds>(std::chrono::nanoseconds(std::llround(c.mean))).count(), std::chrono::duration_cast<std::chrono::milliseconds>(std::chrono::nanoseconds(std::llround(c.max))).count(), std::chrono::duration_cast<std::chrono::milliseconds>(std::chrono::nanoseconds(std::llround(c.stddev))).count(), std::chrono::duration_cast<std::chrono::milliseconds>(std::chrono::nanoseconds(std::llround(c.count*c.mean))).count());
  }
  fmt::print("{:=<155}\n", "");
}

<<<<<<< HEAD
template <typename T> void print_statistics(const T& result, long long reference) {
  fmt::print("{:-<135}\n", "Table of Counters ");
  fmt::print("{:>35} {:>15} {:>15} {:>15} {:>15} {:>15} {:>15}\n",
=======
template <typename T> void print_statistics(T result, long long reference) {
  fmt::print("{:-<155}\n", "Table of Counters ");
  fmt::print("{:>55} {:>15} {:>15} {:>15} {:>15} {:>15} {:>15}\n",
>>>>>>> 0c40af4c
             "Counter Name", "#Calls", "Min [ns]", "Max [ns]", "Avg [ns]",
             "StdDev [ns]", "Percent [%]");
  for (auto& c : result) {
    if constexpr (std::is_same_v<
                      T, std::unordered_map<std::string, CounterResult>>) {
      fmt::print("{:>55} {:>15} {:>15} {:>15} {:>15} {:>15} {:>15.2}\n",
                 c.second.name, c.second.count, c.second.min, c.second.max,
                 c.second.mean, c.second.stddev,
                 (c.second.count * c.second.mean) / reference);
    } else {
      fmt::print("{:>55} {:>15} {:>15} {:>15} {:>15} {:>15} {:>15.2}\n",
                 c.name, c.count, c.min, c.max, c.mean, c.stddev,
                 (c.count * c.mean) / reference);
    }
    // fmt::print(format_string, c.name, c.count, std::chrono::duration_cast<std::chrono::milliseconds>(std::chrono::nanoseconds(std::llround(c.min))).count(), std::chrono::duration_cast<std::chrono::milliseconds>(std::chrono::nanoseconds(std::llround(c.mean))).count(), std::chrono::duration_cast<std::chrono::milliseconds>(std::chrono::nanoseconds(std::llround(c.max))).count(), std::chrono::duration_cast<std::chrono::milliseconds>(std::chrono::nanoseconds(std::llround(c.stddev))).count(), std::chrono::duration_cast<std::chrono::milliseconds>(std::chrono::nanoseconds(std::llround(c.count*c.mean))).count());
  }
  fmt::print("{:=<155}\n", "");
}

} // namespace fub

#endif /* FUB_COUNTER_COUNTER_REGISTRY_HPP */<|MERGE_RESOLUTION|>--- conflicted
+++ resolved
@@ -67,15 +67,9 @@
   fmt::print("{:=<155}\n", "");
 }
 
-<<<<<<< HEAD
-template <typename T> void print_statistics(const T& result, long long reference) {
-  fmt::print("{:-<135}\n", "Table of Counters ");
-  fmt::print("{:>35} {:>15} {:>15} {:>15} {:>15} {:>15} {:>15}\n",
-=======
 template <typename T> void print_statistics(T result, long long reference) {
   fmt::print("{:-<155}\n", "Table of Counters ");
   fmt::print("{:>55} {:>15} {:>15} {:>15} {:>15} {:>15} {:>15}\n",
->>>>>>> 0c40af4c
              "Counter Name", "#Calls", "Min [ns]", "Max [ns]", "Avg [ns]",
              "StdDev [ns]", "Percent [%]");
   for (auto& c : result) {
