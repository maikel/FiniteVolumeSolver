// Copyright (c) 2019 Maikel Nadolski
//
// Permission is hereby granted, free of charge, to any person obtaining a copy
// of this software and associated documentation files (the "Software"), to deal
// in the Software without restriction, including without limitation the rights
// to use, copy, modify, merge, publish, distribute, sublicense, and/or sell
// copies of the Software, and to permit persons to whom the Software is
// furnished to do so, subject to the following conditions:
//
// The above copyright notice and this permission notice shall be included in
// all copies or substantial portions of the Software.
//
// THE SOFTWARE IS PROVIDED "AS IS", WITHOUT WARRANTY OF ANY KIND, EXPRESS OR
// IMPLIED, INCLUDING BUT NOT LIMITED TO THE WARRANTIES OF MERCHANTABILITY,
// FITNESS FOR A PARTICULAR PURPOSE AND NONINFRINGEMENT. IN NO EVENT SHALL THE
// AUTHORS OR COPYRIGHT HOLDERS BE LIABLE FOR ANY CLAIM, DAMAGES OR OTHER
// LIABILITY, WHETHER IN AN ACTION OF CONTRACT, TORT OR OTHERWISE, ARISING FROM,
// OUT OF OR IN CONNECTION WITH THE SOFTWARE OR THE USE OR OTHER DEALINGS IN THE
// SOFTWARE.

#ifndef FUB_META_HPP
#define FUB_META_HPP

#include "fub/core/type_traits.hpp"

namespace fub::meta {

template <typename Context, typename... Args>
using PreAdvanceHierarchy = decltype(
    std::declval<Context>().PreAdvanceHierarchy(std::declval<Args>()...));

template <typename Context, typename... Args>
using PostAdvanceHierarchy = decltype(
    std::declval<Context>().PostAdvanceHierarchy(std::declval<Args>()...));

template <typename Context, typename... Args>
using PreAdvanceLevel =
    decltype(std::declval<Context>().PreAdvanceLevel(std::declval<Args>()...));

template <typename Context, typename... Args>
using PostAdvanceLevel =
    decltype(std::declval<Context>().PostAdvanceLevel(std::declval<Args>()...));

template <typename T, typename... Args>
using ResetHierarchyConfiguration = decltype(
    std::declval<T>().ResetHierarchyConfiguration(std::declval<Args>()...));

template <typename T>
using GriddingAlgorithm =
    std::decay_t<decltype(*std::declval<T>().GetGriddingAlgorithm())>;

template <typename T>
using Equation = std::decay_t<decltype(std::declval<T>().GetEquation())>;
<<<<<<< HEAD

} // namespace fub::meta

namespace fub {

// This is a helper function which invokes ResetHierarchyConfiguration if the
// specified object obj has such a member function It is used by generic
// algorithms in fub/sovler/*
template <typename T, typename Grid>
void ResetHierarchyConfiguration(T&& obj, Grid&& grid) {
  if constexpr (is_detected<meta::ResetHierarchyConfiguration, T, Grid>()) {
    std::forward<T>(obj).ResetHierarchyConfiguration(std::forward<Grid>(grid));
  }
}

} // namespace fub

#endif
=======

} // namespace fub::meta
>>>>>>> 06f3a771
<|MERGE_RESOLUTION|>--- conflicted
+++ resolved
@@ -51,7 +51,6 @@
 
 template <typename T>
 using Equation = std::decay_t<decltype(std::declval<T>().GetEquation())>;
-<<<<<<< HEAD
 
 } // namespace fub::meta
 
@@ -69,8 +68,4 @@
 
 } // namespace fub
 
-#endif
-=======
-
-} // namespace fub::meta
->>>>>>> 06f3a771
+#endif