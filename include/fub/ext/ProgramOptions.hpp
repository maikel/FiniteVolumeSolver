// Copyright (c) 2019 Maikel Nadolski
//
// Permission is hereby granted, free of charge, to any person obtaining a copy
// of this software and associated documentation files (the "Software"), to deal
// in the Software without restriction, including without limitation the rights
// to use, copy, modify, merge, publish, distribute, sublicense, and/or sell
// copies of the Software, and to permit persons to whom the Software is
// furnished to do so, subject to the following conditions:
//
// The above copyright notice and this permission notice shall be included in
// all copies or substantial portions of the Software.
//
// THE SOFTWARE IS PROVIDED "AS IS", WITHOUT WARRANTY OF ANY KIND, EXPRESS OR
// IMPLIED, INCLUDING BUT NOT LIMITED TO THE WARRANTIES OF MERCHANTABILITY,
// FITNESS FOR A PARTICULAR PURPOSE AND NONINFRINGEMENT. IN NO EVENT SHALL THE
// AUTHORS OR COPYRIGHT HOLDERS BE LIABLE FOR ANY CLAIM, DAMAGES OR OTHER
// LIABILITY, WHETHER IN AN ACTION OF CONTRACT, TORT OR OTHERWISE, ARISING FROM,
// OUT OF OR IN CONNECTION WITH THE SOFTWARE OR THE USE OR OTHER DEALINGS IN THE
// SOFTWARE.

/// \file This file declares a function to parse program options from a python
/// script file.

#ifndef FUB_EXT_PROGRAM_OPTIONS_HPP
#define FUB_EXT_PROGRAM_OPTIONS_HPP

#include "fub/Direction.hpp"

#include <map>
#include <optional>
#include <string>

#include <boost/filesystem.hpp>
#include <mpi.h>
#include <pybind11/embed.h>
#include <pybind11/stl.h>

namespace fub {

using ProgramOptions = std::map<std::string, pybind11::object>;
<<<<<<< HEAD

ProgramOptions ParsePythonScript(const boost::filesystem::path& path,
                                 MPI_Comm comm);

=======

ProgramOptions ParsePythonScript(const boost::filesystem::path& path,
                                 MPI_Comm comm);

>>>>>>> 53bfebe8
ProgramOptions ToMap(const pybind11::dict& dict);

template <typename T>
T GetOptionOr(const ProgramOptions& map, const std::string& name,
              const T& value) {
  auto iter = map.find(name);
  if (iter != map.end()) {
    return iter->second.cast<T>();
  }
  return value;
}

template <>
Direction GetOptionOr(const ProgramOptions& map, const std::string& name,
                      const Direction& value);

ProgramOptions GetOptions(const ProgramOptions& options,
                          const std::string& name);

std::optional<ProgramOptions> ParseCommandLine(int argc, char** argv);

} // namespace fub

#endif<|MERGE_RESOLUTION|>--- conflicted
+++ resolved
@@ -38,17 +38,10 @@
 namespace fub {
 
 using ProgramOptions = std::map<std::string, pybind11::object>;
-<<<<<<< HEAD
 
 ProgramOptions ParsePythonScript(const boost::filesystem::path& path,
                                  MPI_Comm comm);
 
-=======
-
-ProgramOptions ParsePythonScript(const boost::filesystem::path& path,
-                                 MPI_Comm comm);
-
->>>>>>> 53bfebe8
 ProgramOptions ToMap(const pybind11::dict& dict);
 
 template <typename T>
