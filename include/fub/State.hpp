--- conflicted
+++ resolved
@@ -157,10 +157,7 @@
 template <typename Eq> struct Conservative : ConservativeBase<Eq> {
   using Equation = Eq;
   using Depths = typename Equation::ConservativeDepths;
-<<<<<<< HEAD
-=======
   using ValueType = double;
->>>>>>> a1fab186
   using Traits = StateTraits<ConservativeBase<Equation>>;
 
   Conservative() = default;
