--- conflicted
+++ resolved
@@ -131,55 +131,17 @@
 using DepthToStateValueType = typename DepthToStateValueTypeImpl<T, 1>::type;
 /// @}
 
-<<<<<<< HEAD
-template <typename Eq> struct Conservative;
-template <typename Eq> struct Complete;
-template <typename S, typename L, int R> struct BasicView;
-
-template <typename T, typename Eq> struct DepthsImpl_;
-
-template <typename Eq> struct DepthsImpl_<Complete<Eq>, Eq> {
-  constexpr typename Eq::CompleteDepths operator()(const Eq&) const noexcept {
-    return {};
-  }
-};
-
-template <typename Eq> struct DepthsImpl_<Conservative<Eq>, Eq> {
-  constexpr typename Eq::ConservativeDepths operator()(const Eq&) const
-      noexcept {
-    return {};
-  }
-};
-
-template <typename State, typename Layout, int Rank, typename Eq>
-struct DepthsImpl_<BasicView<State, Layout, Rank>, Eq> {
-  constexpr auto operator()(const Eq& eq) const noexcept {
-    DepthsImpl_<std::remove_const_t<State>, Eq> depths{};
-    return depths(eq);
-  }
-};
-
-template <typename T, typename Eq> auto Depths(const Eq& eq) {
-  DepthsImpl_<T, Eq> depths;
-=======
 template <typename T, typename Eq> struct DepthsImpl;
 
 template <typename T, typename Eq> auto Depths(const Eq& eq) {
   DepthsImpl<T, Eq> depths;
->>>>>>> 1c2e0c7a
   return depths(eq);
 }
 
 namespace meta {
-<<<<<<< HEAD
-template <typename State>
-using Depths = decltype(::fub::Depths<State, typename State::Equation>(
-    std::declval<const typename State::Equation&>()));
-=======
 template <typename T>
 using Depths =
     decltype(::fub::Depths<T>(std::declval<typename T::Equation const&>()));
->>>>>>> 1c2e0c7a
 }
 
 /// This type alias transforms state depths into a conservative state associated
@@ -288,11 +250,7 @@
 
 template <typename State, typename Layout, int Rank> struct ViewBaseImpl_ {
   template <typename Depth>
-<<<<<<< HEAD
-  using fn = typename DepthToViewValueType_<Depth, double, Rank, Layout>::type;
-=======
   using fn = typename DepthToViewValueType<Depth, double, Rank, Layout>::type;
->>>>>>> 1c2e0c7a
   using type = boost::mp11::mp_transform<fn, meta::Depths<State>>;
 };
 
@@ -300,11 +258,7 @@
 struct ViewBaseImpl_<const State, Layout, Rank> {
   template <typename Depth>
   using fn =
-<<<<<<< HEAD
-      typename DepthToViewValueType_<Depth, const double, Rank, Layout>::type;
-=======
       typename DepthToViewValueType<Depth, const double, Rank, Layout>::type;
->>>>>>> 1c2e0c7a
   using type = boost::mp11::mp_transform<fn, meta::Depths<State>>;
 };
 
@@ -408,9 +362,6 @@
   return get<static_cast<std::size_t>(N)>(view).Mapping();
 }
 
-<<<<<<< HEAD
-template <typename T> struct GetNumberOfComponentsImpl_ {
-=======
 template <typename Eq> struct DepthsImpl<Complete<Eq>, Eq> {
   constexpr typename Eq::CompleteDepths operator()(const Eq&) const noexcept {
     return {};
@@ -433,7 +384,6 @@
 };
 
 template <typename T> struct GetNumberOfComponentsImpl {
->>>>>>> 1c2e0c7a
   int_constant<1> operator()(double) const noexcept { return {}; }
   int_constant<1> operator()(int) const noexcept { return {}; }
 
@@ -685,21 +635,13 @@
 
 template <typename State> struct ViewPointerBaseImpl {
   template <typename Depth>
-<<<<<<< HEAD
-  using fn = typename DepthToPointerType_<double, Depth>::type;
-=======
   using fn = typename DepthToPointerType<double, Depth>::type;
->>>>>>> 1c2e0c7a
   using type = boost::mp11::mp_transform<fn, meta::Depths<State>>;
 };
 
 template <typename State> struct ViewPointerBaseImpl<const State> {
   template <typename Depth>
-<<<<<<< HEAD
-  using fn = typename DepthToPointerType_<const double, Depth>::type;
-=======
   using fn = typename DepthToPointerType<const double, Depth>::type;
->>>>>>> 1c2e0c7a
   using type = boost::mp11::mp_transform<fn, meta::Depths<State>>;
 };
 
