BK19LevelIntegrator = {
    'do_initial_projection': True,
<<<<<<< HEAD
    'mlmg_max_coarsening_level': -1,
=======
    'mlmg_max_coarsening_level': 0,
>>>>>>> d705400b
    'mlmg_tolerance_rel': 1e-10,
    'mlmg_tolerance_abs': 1e-10,
    'mlmg_verbose': 0,
    'mlmg_max_iter': 100,
    'bottom_tolerance_rel': 1e-4,
    'bottom_tolerance_abs': -1.0,
    'bottom_verbose': 0,
    'bottom_max_iter': 200
}

GridGeometry = {
    'cell_dimensions': [64, 64, 64],
    #'cell_dimensions': [32, 32, 32],
    'coordinates': {
      'lower': [0.0, 0.0, 0.0],
      'upper': [1.0, 1.0, 1.0]
    },
    'periodicity': [1, 1, 1]
}

PatchHierarchy = {
    'max_number_of_levels': 1,
    'refine_ratio': [2, 2, 2],
    #'blocking_factor': [64, 64, 64],
    'blocking_factor': [32, 32, 32],
    'max_grid_size': [256, 256, 256]
}

RunOptions = {
    'cfl': 0.45,
    'final_time': 1.0,
}

Output = {
    'outputs': [
        # {
        #     'type': 'DebugOutput',
        #     'directory': './Debug/'
        # },
        {
            'type': 'Plotfile',
            'intervals': [0.5e-2]
            #'intervals': [1e-2]
        },
        {
            'type': 'CounterOutput',
            'intervals': [2e-1]
        }
    ]
}<|MERGE_RESOLUTION|>--- conflicted
+++ resolved
@@ -1,10 +1,6 @@
 BK19LevelIntegrator = {
     'do_initial_projection': True,
-<<<<<<< HEAD
-    'mlmg_max_coarsening_level': -1,
-=======
     'mlmg_max_coarsening_level': 0,
->>>>>>> d705400b
     'mlmg_tolerance_rel': 1e-10,
     'mlmg_tolerance_abs': 1e-10,
     'mlmg_verbose': 0,
