--- conflicted
+++ resolved
@@ -1,9 +1,6 @@
 BK19LevelIntegrator = {
-<<<<<<< HEAD
+    'do_initial_projection': True,
     'mlmg_max_coarsening_level': -1,
-=======
-    'do_initial_projection': True,
->>>>>>> 091eb5fc
     'mlmg_tolerance_rel': 1e-10,
     'mlmg_tolerance_abs': 1e-10,
     'mlmg_verbose': 0,
