--- conflicted
+++ resolved
@@ -227,39 +227,6 @@
 
   //   BK19IntegratorContext simulation_data(grid, method, 2, 0);
   BK19IntegratorContext simulation_data(grid, method, 4, 2);
-<<<<<<< HEAD
-  const fub::amrex::PatchHierarchy& hier = simulation_data.GetPatchHierarchy();
-  const int nlevel = hier.GetNumberOfLevels();
-
-  // set initial values of pi
-  const double Gamma = (inidat.gamma - 1.0) / inidat.gamma;
-  for (int level = 0; level < nlevel; ++level) {
-    ::amrex::MultiFab& pi = *hier.GetPatchLevel(level).nodes;
-    const ::amrex::Geometry& geom = hier.GetGeometry(level);
-    ForEachFab(pi, [&](const ::amrex::MFIter& mfi) {
-      ::amrex::FArrayBox& fab = pi[mfi];
-      ForEachIndex(fab.box(), [&](auto... is) {
-        ::amrex::IntVect i{int(is)...};
-
-        ::amrex::Vector<double> coor(2);
-        geom.LoNode(i, coor);
-        const double dx = coor[0] - inidat.center[0];
-        const double dy = coor[1] - inidat.center[1];
-        const double r = std::sqrt(dx * dx + dy * dy);
-
-        if (r < inidat.R0) {
-          const double r_over_R0 = r / inidat.R0;
-          fab(i, 0) = Gamma * inidat.fac * inidat.fac *
-                      p_coeff(r_over_R0, inidat.coefficients);
-
-        } else {
-          fab(i, 0) = 0.0;
-        }
-      });
-    });
-  }
-=======
->>>>>>> eecb342a
 
   fub::DimensionalSplitLevelIntegrator advection(
       //       fub::int_c<2>, std::move(simulation_data),
