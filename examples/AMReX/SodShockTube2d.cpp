--- conflicted
+++ resolved
@@ -98,7 +98,7 @@
   geometry.cell_dimensions = std::array<int, Dim>{AMREX_D_DECL(256, 256, 1)};
   geometry.coordinates = amrex::RealBox({AMREX_D_DECL(-1.0, -1.0, -1.0)},
                                         {AMREX_D_DECL(+1.0, +1.0, +1.0)});
-//  geometry.periodicity = std::array<int, Dim>{1, 1};
+  //  geometry.periodicity = std::array<int, Dim>{1, 1};
 
   fub::amrex::PatchHierarchyOptions hier_opts;
   hier_opts.max_number_of_levels = 1;
@@ -123,18 +123,11 @@
       fub::amrex::TagAllOf(gradient, fub::amrex::TagBuffer(4)), boundaries);
   gridding->InitializeHierarchy(0.0);
 
-  fub::EinfeldtSignalVelocities<fub::PerfectGas<2>> signals{};
-  fub::HllMethod hll_method(equation, signals);
-<<<<<<< HEAD
-  fub::MusclHancockMethod muscl_method(equation, hll_method);
-  fub::amrex::HyperbolicMethod method{fub::amrex::FluxMethodAdapter(muscl_method),
-=======
-//  fub::MusclHancockMethod muscl_method(equation, hll_method);
   fub::FluxMethod<fub::perfect_gas::MusclHancockPrim<2>> muscl_method{equation};
-  fub::amrex::HyperbolicMethod method{fub::amrex::FluxMethod(muscl_method),
->>>>>>> 262fb30f
-                                      fub::amrex::EulerForwardTimeIntegrator(),
-                                      fub::amrex::Reconstruction(equation)};
+  fub::amrex::HyperbolicMethod method{
+      fub::amrex::FluxMethodAdapter(muscl_method),
+      fub::amrex::EulerForwardTimeIntegrator(),
+      fub::amrex::Reconstruction(equation)};
 
   const int base_gcw = muscl_method.GetStencilWidth();
   const int scratch_ghost_cell_width = 2 * base_gcw;
@@ -144,7 +137,7 @@
       fub::int_c<2>,
       fub::amrex::IntegratorContext(gridding, method, scratch_ghost_cell_width,
                                     flux_ghost_cell_width),
-//      fub::GodunovSplitting());
+      //      fub::GodunovSplitting());
       fub::StrangSplitting());
 
   fub::SubcycleFineFirstSolver solver(std::move(level_integrator));
@@ -183,8 +176,10 @@
   output.AddOutput(fub::MakeOutput<GriddingAlgorithm>({1}, {}, compute_mass));
 
   // Add output to write AMReX plotfiles in a set time interval
-  output.AddOutput(std::make_unique<fub::amrex::PlotfileOutput<fub::PerfectGas<2>>>(std::vector<std::ptrdiff_t>{},
-          std::vector<fub::Duration>{0.1s}, equation, base_name));
+  output.AddOutput(
+      std::make_unique<fub::amrex::PlotfileOutput<fub::PerfectGas<2>>>(
+          std::vector<std::ptrdiff_t>{}, std::vector<fub::Duration>{0.1s},
+          equation, base_name));
 
   // Add output for the timer database after each 25 cycles
   output.AddOutput(
