--- conflicted
+++ resolved
@@ -122,11 +122,7 @@
   fub::HllMethod hll_method(equation, signals);
   fub::MusclHancockMethod muscl_method(equation, hll_method);
   fub::amrex::HyperbolicMethod method{fub::amrex::FluxMethod(muscl_method),
-<<<<<<< HEAD
                                       fub::amrex::EulerForwardTimeIntegrator(),
-=======
-                                      fub::amrex::ForwardIntegrator(),
->>>>>>> 5883d3c0
                                       fub::amrex::Reconstruction(equation)};
 
   const int base_gcw = muscl_method.GetStencilWidth();
