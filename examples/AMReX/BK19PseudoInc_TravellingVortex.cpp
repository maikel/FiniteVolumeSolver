// Copyright (c) 2019 Maikel Nadolski
//
// Permission is hereby granted, free of charge, to any person obtaining a copy
// of this software and associated documentation files (the "Software"), to deal
// in the Software without restriction, including without limitation the rights
// to use, copy, modify, merge, publish, distribute, sublicense, and/or sell
// copies of the Software, and to permit persons to whom the Software is
// furnished to do so, subject to the following conditions:
//
// The above copyright notice and this permission notice shall be included in
// all copies or substantial portions of the Software.
//
// THE SOFTWARE IS PROVIDED "AS IS", WITHOUT WARRANTY OF ANY KIND, EXPRESS OR
// IMPLIED, INCLUDING BUT NOT LIMITED TO THE WARRANTIES OF MERCHANTABILITY,
// FITNESS FOR A PARTICULAR PURPOSE AND NONINFRINGEMENT. IN NO EVENT SHALL THE
// AUTHORS OR COPYRIGHT HOLDERS BE LIABLE FOR ANY CLAIM, DAMAGES OR OTHER
// LIABILITY, WHETHER IN AN ACTION OF CONTRACT, TORT OR OTHERWISE, ARISING FROM,
// OUT OF OR IN CONNECTION WITH THE SOFTWARE OR THE USE OR OTHER DEALINGS IN THE
// SOFTWARE.

#include "fub/AMReX.hpp"
#include "fub/AMReX/ForEachFab.hpp"
#include "fub/AMReX/ForEachIndex.hpp"
#include "fub/Solver.hpp"
#include <AMReX_MLMG.H>

#include "fub/AMReX/MLMG/MLNodeHelmDualCstVel.hpp"
#include "fub/AMReX/bk19/BK19IntegratorContext.hpp"
#include "fub/AMReX/bk19/BK19LevelIntegrator.hpp"
#include "fub/equations/CompressibleAdvection.hpp"

double p_coeff(double r, const std::vector<double>& coefficients) {
  if (r >= 1.0) {
    return 0.0;
  }

  double result = 0.0;
  int exponent = 12;
  for (double c : coefficients) {
    result += c * (std::pow(r, exponent) - 1.0);
    exponent += 1;
  }
  return result;
}

struct TravellingVortexInitialData {
  using Complete = fub::CompressibleAdvection<2>::Complete;
  TravellingVortexInitialData() {
    coefficients.resize(25);
    coefficients[0] = 1.0 / 12.0;
    coefficients[1] = -12.0 / 13.0;
    coefficients[2] = 9.0 / 2.0;
    coefficients[3] = -184.0 / 15.0;
    coefficients[4] = 609.0 / 32.0;
    coefficients[5] = -222.0 / 17.0;
    coefficients[6] = -38.0 / 9.0;
    coefficients[7] = 54.0 / 19.0;
    coefficients[8] = 783.0 / 20.0;
    coefficients[9] = -558.0 / 7.0;
    coefficients[10] = 1053.0 / 22.0;
    coefficients[11] = 1014.0 / 23.0;
    coefficients[12] = -1473.0 / 16.0;
    coefficients[13] = 204.0 / 5.0;
    coefficients[14] = 510.0 / 13.0;
    coefficients[15] = -1564.0 / 27.0;
    coefficients[16] = 153.0 / 8.0;
    coefficients[17] = 450.0 / 29.0;
    coefficients[18] = -269.0 / 15.0;
    coefficients[19] = 174.0 / 31.0;
    coefficients[20] = 57.0 / 32.0;
    coefficients[21] = -74.0 / 33.0;
    coefficients[22] = 15.0 / 17.0;
    coefficients[23] = -6.0 / 35.0;
    coefficients[24] = 1.0 / 72.0;
  }

  void InitializeData(amrex::MultiFab& mf, const amrex::Geometry& geom) const {
    fub::amrex::ForEachFab(mf, [&](const amrex::MFIter& mfi) {
      fub::CompressibleAdvection<2> equation{};
      amrex::FArrayBox& fab = mf[mfi];
      const amrex::Box& box = mfi.tilebox();
      fub::View<Complete> states =
          fub::amrex::MakeView<Complete>(fab, equation, box);
      fub::ForEachIndex(fub::Box<0>(states), [&](int i, int j) {
        const double x = geom.CellCenter(i, 0);
        const double y = geom.CellCenter(j, 1);
        const double dx = x - center[0];
        const double dy = y - center[1];
        const double r = std::sqrt(dx * dx + dy * dy);

        states.PTdensity(i, j) = 1.0;

        if (r < R0) {
          const double r_over_R0 = r / R0;
          const double uth =
              fac * std::pow(1.0 - r_over_R0, 6) * std::pow(r_over_R0, 6);

          states.density(i, j) =
              rho0 + del_rho * std::pow(1.0 - r_over_R0 * r_over_R0, 6);
          states.velocity(i, j, 0) = U0[0] - uth * (dy / r);
          states.velocity(i, j, 1) = U0[1] + uth * (dx / r);
        } else {
          states.density(i, j) = rho0;
          states.velocity(i, j, 0) = U0[0];
          states.velocity(i, j, 1) = U0[1];
        }

        states.momentum(i, j, 0) =
            states.density(i, j) * states.velocity(i, j, 0);
        states.momentum(i, j, 1) =
            states.density(i, j) * states.velocity(i, j, 1);
        states.PTinverse(i, j) = states.density(i, j) / states.PTdensity(i, j);
      });
    });
  }

  std::vector<double> coefficients;
  const double a_rho{1.0};
  const double rho0{a_rho * 0.5};
  const double del_rho{a_rho * 0.5};
  const double R0{0.4};
  const double fac{1024.0};
  const double R_gas{287.4};
  const double gamma{1.4};
  std::array<double, 2> center{0.5, 0.5};
  std::array<double, 2> U0{1.0, 1.0};
};

void MyMain(const fub::ProgramOptions& options) {
  using namespace fub::amrex;
  std::chrono::steady_clock::time_point wall_time_reference =
      std::chrono::steady_clock::now();
  fub::amrex::ScopeGuard amrex_scope_guard{};

  fub::amrex::DataDescription desc{};
  desc.n_state_components = 7;
  desc.n_cons_components = 4;
  desc.n_node_components = 1;

  CartesianGridGeometry grid_geometry =
      fub::GetOptions(options, "GridGeometry");
  PatchHierarchyOptions hierarchy_options =
      fub::GetOptions(options, "PatchHierarchy");

  fub::SeverityLogger info = fub::GetInfoLogger();
  BOOST_LOG(info) << "GridGeometry:";
  grid_geometry.Print(info);
  BOOST_LOG(info) << "PatchHierarchy:";
  hierarchy_options.Print(info);

  PatchHierarchy hierarchy(desc, grid_geometry, hierarchy_options);

  const TravellingVortexInitialData inidat{};
  const double Gamma = (inidat.gamma - 1.0) / inidat.gamma;

  using Complete = fub::CompressibleAdvection<2>::Complete;
  fub::CompressibleAdvection<2> equation{};
  // Here, c_p is non-dimensionalized. Adjust???
  equation.c_p = Gamma;
  fub::IndexMapping<fub::CompressibleAdvection<2>> index(equation);

  GradientDetector gradient(equation, std::pair{&Complete::PTinverse, 1.0e-2});

  std::shared_ptr grid = std::make_shared<GriddingAlgorithm>(
      std::move(hierarchy), inidat, TagAllOf{gradient, TagBuffer(2)});
  grid->InitializeHierarchy(0.0);

  // set number of MG levels to 1 (effectively no MG)
  amrex::LPInfo lp_info;
  lp_info.setMaxCoarseningLevel(0);

  auto box_array = grid->GetPatchHierarchy().GetPatchLevel(0).box_array;
  auto dmap = grid->GetPatchHierarchy().GetPatchLevel(0).distribution_mapping;
  auto linop = std::make_shared<amrex::MLNodeHelmDualCstVel>(
      amrex::Vector<amrex::Geometry>{grid->GetPatchHierarchy().GetGeometry(0)},
      amrex::Vector<amrex::BoxArray>{box_array},
      amrex::Vector<amrex::DistributionMapping>{dmap}, lp_info);

  linop->setDomainBC(
      {AMREX_D_DECL(amrex::LinOpBCType::Periodic, amrex::LinOpBCType::Periodic,
                    amrex::LinOpBCType::Periodic)},
      {AMREX_D_DECL(amrex::LinOpBCType::Periodic, amrex::LinOpBCType::Periodic,
                    amrex::LinOpBCType::Periodic)});

  fub::CompressibleAdvectionFluxMethod<2> flux_method{};

  HyperbolicMethod method{flux_method, EulerForwardTimeIntegrator(),
                          Reconstruction(fub::execution::seq, equation)};

//   BK19IntegratorContext simulation_data(grid, method, 2, 0);
  BK19IntegratorContext simulation_data(grid, method, 4, 2);
  const int nlevel = simulation_data.GetPatchHierarchy().GetNumberOfLevels();

  // set initial values of pi
  for (int level = 0; level < nlevel; ++level) {
    ::amrex::MultiFab& pi = simulation_data.GetPi(level);
    const ::amrex::Geometry& geom =
        grid->GetPatchHierarchy().GetGeometry(level);
    ForEachFab(pi, [&](const ::amrex::MFIter& mfi) {
      ::amrex::FArrayBox& fab = pi[mfi];
      ForEachIndex(fab.box(), [&](auto... is) {
        ::amrex::IntVect i{int(is)...};

        ::amrex::Vector<double> coor(2);
        geom.LoNode(i, coor);
        const double dx = coor[0] - inidat.center[0];
        const double dy = coor[1] - inidat.center[1];
        const double r = std::sqrt(dx * dx + dy * dy);

        if (r < inidat.R0) {
          const double r_over_R0 = r / inidat.R0;
          fab(i, 0) = Gamma * inidat.fac * inidat.fac *
                      p_coeff(r_over_R0, inidat.coefficients);

        } else {
          fab(i, 0) = 0.0;
        }
      });
    });
  }

  fub::DimensionalSplitLevelIntegrator advection(
//       fub::int_c<2>, std::move(simulation_data), fub::GodunovSplitting());
      fub::int_c<2>, std::move(simulation_data), fub::StrangSplitting());

  BK19LevelIntegratorOptions integrator_options =
      fub::GetOptions(options, "BK19LevelIntegrator");
  BOOST_LOG(info) << "BK19LevelIntegrator:";
  integrator_options.Print(info);
  BK19LevelIntegrator level_integrator(equation, std::move(advection), linop,
                                       integrator_options);
  fub::NoSubcycleSolver solver(std::move(level_integrator));

<<<<<<< HEAD
  BK19AdvectiveFluxes& Pv = solver.GetContext().GetAdvectiveFluxes(0);
  // Pv.on_faces[0].setVal(0.0);
  // Pv.on_faces[1].setVal(0.0);
=======
  BK19AdvectiveFluxes& Pv = level_integrator.GetContext().GetAdvectiveFluxes(0);
>>>>>>> b7d61f8a
  RecomputeAdvectiveFluxes(
      index, Pv.on_faces, Pv.on_cells,
      solver.GetContext().GetScratch(0),
      solver.GetContext().GetGeometry(0).periodicity());

  using namespace std::literals::chrono_literals;
  std::string base_name = "BK19_Pseudo_Incompressible/";

  fub::OutputFactory<GriddingAlgorithm> factory;
  factory.RegisterOutput<fub::AnyOutput<GriddingAlgorithm>>("Plotfile", WriteBK19Plotfile{base_name});
  factory.RegisterOutput<fub::amrex::DebugOutput>("DebugOutput");
  fub::MultipleOutputs<GriddingAlgorithm> output{std::move(factory), fub::GetOptions(options, "Output")};

  output(*solver.GetGriddingAlgorithm());
  fub::RunOptions run_options = fub::GetOptions(options, "RunOptions");
  BOOST_LOG(info) << "RunOptions:";
  run_options.Print(info);
  fub::RunSimulation(solver, run_options, wall_time_reference, output);
}

int main(int argc, char** argv) {
  MPI_Init(nullptr, nullptr);
  fub::InitializeLogging(MPI_COMM_WORLD);
  pybind11::scoped_interpreter interpreter{};
  {
    std::optional<fub::ProgramOptions> vm = fub::ParseCommandLine(argc, argv);
    if (vm) {
      MyMain(*vm);
    }
  }
  int flag = -1;
  MPI_Finalized(&flag);
  if (!flag) {
    MPI_Finalize();
  }
}<|MERGE_RESOLUTION|>--- conflicted
+++ resolved
@@ -231,13 +231,7 @@
                                        integrator_options);
   fub::NoSubcycleSolver solver(std::move(level_integrator));
 
-<<<<<<< HEAD
   BK19AdvectiveFluxes& Pv = solver.GetContext().GetAdvectiveFluxes(0);
-  // Pv.on_faces[0].setVal(0.0);
-  // Pv.on_faces[1].setVal(0.0);
-=======
-  BK19AdvectiveFluxes& Pv = level_integrator.GetContext().GetAdvectiveFluxes(0);
->>>>>>> b7d61f8a
   RecomputeAdvectiveFluxes(
       index, Pv.on_faces, Pv.on_cells,
       solver.GetContext().GetScratch(0),
