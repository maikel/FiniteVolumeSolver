// Copyright (c) 2019 Maikel Nadolski
//
// Permission is hereby granted, free of charge, to any person obtaining a copy
// of this software and associated documentation files (the "Software"), to deal
// in the Software without restriction, including without limitation the rights
// to use, copy, modify, merge, publish, distribute, sublicense, and/or sell
// copies of the Software, and to permit persons to whom the Software is
// furnished to do so, subject to the following conditions:
//
// The above copyright notice and this permission notice shall be included in
// all copies or substantial portions of the Software.
//
// THE SOFTWARE IS PROVIDED "AS IS", WITHOUT WARRANTY OF ANY KIND, EXPRESS OR
// IMPLIED, INCLUDING BUT NOT LIMITED TO THE WARRANTIES OF MERCHANTABILITY,
// FITNESS FOR A PARTICULAR PURPOSE AND NONINFRINGEMENT. IN NO EVENT SHALL THE
// AUTHORS OR COPYRIGHT HOLDERS BE LIABLE FOR ANY CLAIM, DAMAGES OR OTHER
// LIABILITY, WHETHER IN AN ACTION OF CONTRACT, TORT OR OTHERWISE, ARISING FROM,
// OUT OF OR IN CONNECTION WITH THE SOFTWARE OR THE USE OR OTHER DEALINGS IN THE
// SOFTWARE.

#include "fub/AMReX.hpp"
#include "fub/Solver.hpp"

#include <fmt/format.h>
#include <iostream>

#include <boost/log/utility/manipulators/add_value.hpp>

struct RiemannProblem {
  using Equation = fub::PerfectGas<1>;
  using Complete = fub::Complete<Equation>;
  using Conservative = fub::Conservative<Equation>;

  Equation equation_;
  Complete left_{equation_};
  Complete right_{equation_};

  void InitializeData(fub::amrex::PatchLevel& patch_level,
                      const fub::amrex::GriddingAlgorithm& grid, int level,
                      fub::Duration /*time*/) const {
    const amrex::Geometry& geom = grid.GetPatchHierarchy().GetGeometry(level);
    amrex::MultiFab& data = patch_level.data;
    fub::amrex::ForEachFab(
        fub::execution::openmp, data, [&](amrex::MFIter& mfi) {
          fub::View<Complete> state = fub::amrex::MakeView<Complete>(
              data[mfi], equation_, mfi.tilebox());
          fub::ForEachIndex(fub::Box<0>(state),
                            [this, &state, &geom](std::ptrdiff_t i) {
                              const double x = geom.CellCenter(int(i), 0);
                              if (x < 0.0) {
                                Store(state, left_, {i});
                              } else {
                                Store(state, right_, {i});
                              }
                            });
        });
  }
};

int main() {
  std::chrono::steady_clock::time_point wall_time_reference =
      std::chrono::steady_clock::now();

  // fub::EnableFloatingPointExceptions();
  const fub::amrex::ScopeGuard guard{};
  fub::InitializeLogging(MPI_COMM_WORLD);

  constexpr int Dim = AMREX_SPACEDIM;

  const std::array<int, Dim> n_cells{AMREX_D_DECL(200, 1, 1)};
  const std::array<double, Dim> xlower{AMREX_D_DECL(-1.0, -1.0, -1.0)};
  const std::array<double, Dim> xupper{AMREX_D_DECL(+1.0, +1.0, +1.0)};

  fub::PerfectGas<1> equation{};

  fub::amrex::CartesianGridGeometry geometry;
  geometry.cell_dimensions = n_cells;
  geometry.coordinates = amrex::RealBox(xlower, xupper);

  using Complete = fub::PerfectGas<1>::Complete;
  fub::amrex::GradientDetector gradient{
      equation, std::make_pair(&Complete::density, 5e-3),
      std::make_pair(&Complete::pressure, 5e-2)};

  auto from_prim = [](Complete& state, const fub::PerfectGas<1>& equation) {
    state.energy = state.pressure * equation.gamma_minus_1_inv +
                   0.5 * state.momentum.matrix().squaredNorm() / state.density;
    state.speed_of_sound =
        std::sqrt(equation.gamma * state.pressure / state.density);
  };

  Complete left;
  left.density = 1.0;
  left.momentum = 0.0;
  left.pressure = 1.0;
  from_prim(left, equation);

  Complete right;
  right.density = 0.125;
  right.momentum = 0.0;
  right.pressure = 0.1;
  from_prim(right, equation);

  RiemannProblem initial_data{equation, left, right};

  fub::amrex::BoundarySet boundary;
  using fub::amrex::ReflectiveBoundary;
  auto seq = fub::execution::seq;
  boundary.conditions.push_back(
      ReflectiveBoundary{seq, equation, fub::Direction::X, 0});
  boundary.conditions.push_back(
      ReflectiveBoundary{seq, equation, fub::Direction::X, 1});

  fub::amrex::PatchHierarchyOptions hier_opts;
  hier_opts.max_number_of_levels = 1;
  hier_opts.refine_ratio = ::amrex::IntVect{AMREX_D_DECL(2, 1, 1)};
  hier_opts.blocking_factor = ::amrex::IntVect{AMREX_D_DECL(8, 1, 1)};

  std::shared_ptr gridding = std::make_shared<fub::amrex::GriddingAlgorithm>(
      fub::amrex::PatchHierarchy(equation, geometry, hier_opts), initial_data,
      gradient, boundary);
  gridding->InitializeHierarchy(0.0);

  fub::EinfeldtSignalVelocities<fub::PerfectGas<1>> signals{};
  fub::HllMethod hll_method(equation, signals);
<<<<<<< HEAD
  fub::MusclHancockMethod flux_method{equation, hll_method};
  fub::amrex::HyperbolicMethod method{fub::amrex::FluxMethodAdapter(flux_method),
=======
  fub::perfect_gas::HllemMethod<1> hllem_method{equation};
  fub::FluxMethod<fub::perfect_gas::MusclHancockPrim<1>> muscl_prim{equation};
//  fub::MusclHancockMethod flux_method{equation, hllem_method};
  fub::amrex::HyperbolicMethod method{fub::amrex::FluxMethod(hll_method),
>>>>>>> 262fb30f
                                      fub::amrex::EulerForwardTimeIntegrator(),
                                      fub::amrex::Reconstruction(equation)};

  const int scratch_ghost_cell_width = 2;
  const int flux_ghost_cell_width = 0;

  fub::DimensionalSplitLevelIntegrator level_integrator(
      fub::int_c<1>,
      fub::amrex::IntegratorContext(gridding, method, scratch_ghost_cell_width,
                                    flux_ghost_cell_width),
      fub::GodunovSplitting());

  fub::SubcycleFineFirstSolver solver(std::move(level_integrator));

  std::string base_name = "PerfectGas1d_hll/";

  using namespace fub::amrex;
  using namespace std::literals::chrono_literals;
  namespace log = boost::log;

  log::sources::severity_logger<log::trivial::severity_level> lg(
      log::keywords::severity = log::trivial::info);

  double mass0 = 0.0;
  auto conservation_error = [&lg, &mass0](const GriddingAlgorithm& grid) {
    const ::amrex::MultiFab& data =
        grid.GetPatchHierarchy().GetPatchLevel(0).data;
    const ::amrex::Geometry& geom = grid.GetPatchHierarchy().GetGeometry(0);
    const double volume_per_cell = geom.CellSize(0) * geom.CellSize(1);
    const double density_sum = data.sum(0);
    const double mass = density_sum * volume_per_cell;
    if (mass0 == 0.0) {
      mass0 = mass;
    }
    const double mass_error = mass - mass0;
    const double time_point = grid.GetTimePoint().count();
    BOOST_LOG(lg) << log::add_value("Time", time_point)
                  << fmt::format("Conservation Error in Mass: {:.6e}",
                                 mass_error);
  };

  fub::MultipleOutputs<fub::amrex::GriddingAlgorithm> output{};

  output.AddOutput(
      fub::MakeOutput<GriddingAlgorithm>({1}, {}, conservation_error));

  output.AddOutput(std::make_unique<fub::amrex::PlotfileOutput<fub::PerfectGas<1>>>(std::vector<std::ptrdiff_t>{},
          std::vector<fub::Duration>{0.125s}, equation, base_name));

  output.AddOutput(
      std::make_unique<fub::CounterOutput<fub::amrex::GriddingAlgorithm>>(
          wall_time_reference, std::vector<std::ptrdiff_t>{},
          std::vector<fub::Duration>{0.5s}));

  output(*solver.GetGriddingAlgorithm());
  fub::RunOptions run_options{};
  run_options.cfl = 0.5;
  run_options.final_time = 0.25s;
  fub::RunSimulation(solver, run_options, wall_time_reference, output);
}<|MERGE_RESOLUTION|>--- conflicted
+++ resolved
@@ -121,19 +121,11 @@
       gradient, boundary);
   gridding->InitializeHierarchy(0.0);
 
-  fub::EinfeldtSignalVelocities<fub::PerfectGas<1>> signals{};
-  fub::HllMethod hll_method(equation, signals);
-<<<<<<< HEAD
-  fub::MusclHancockMethod flux_method{equation, hll_method};
-  fub::amrex::HyperbolicMethod method{fub::amrex::FluxMethodAdapter(flux_method),
-=======
   fub::perfect_gas::HllemMethod<1> hllem_method{equation};
-  fub::FluxMethod<fub::perfect_gas::MusclHancockPrim<1>> muscl_prim{equation};
-//  fub::MusclHancockMethod flux_method{equation, hllem_method};
-  fub::amrex::HyperbolicMethod method{fub::amrex::FluxMethod(hll_method),
->>>>>>> 262fb30f
-                                      fub::amrex::EulerForwardTimeIntegrator(),
-                                      fub::amrex::Reconstruction(equation)};
+  fub::amrex::HyperbolicMethod method{
+      fub::amrex::FluxMethodAdapter(hllem_method),
+      fub::amrex::EulerForwardTimeIntegrator(),
+      fub::amrex::Reconstruction(equation)};
 
   const int scratch_ghost_cell_width = 2;
   const int flux_ghost_cell_width = 0;
@@ -178,8 +170,10 @@
   output.AddOutput(
       fub::MakeOutput<GriddingAlgorithm>({1}, {}, conservation_error));
 
-  output.AddOutput(std::make_unique<fub::amrex::PlotfileOutput<fub::PerfectGas<1>>>(std::vector<std::ptrdiff_t>{},
-          std::vector<fub::Duration>{0.125s}, equation, base_name));
+  output.AddOutput(
+      std::make_unique<fub::amrex::PlotfileOutput<fub::PerfectGas<1>>>(
+          std::vector<std::ptrdiff_t>{}, std::vector<fub::Duration>{0.125s},
+          equation, base_name));
 
   output.AddOutput(
       std::make_unique<fub::CounterOutput<fub::amrex::GriddingAlgorithm>>(
