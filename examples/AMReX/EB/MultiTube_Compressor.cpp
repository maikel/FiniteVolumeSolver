// Copyright (c) 2019 Maikel Nadolski
//
// Permission is hereby granted, free of charge, to any person obtaining a copy
// of this software and associated documentation files (the "Software"), to deal
// in the Software without restriction, including without limitation the rights
// to use, copy, modify, merge, publish, distribute, sublicense, and/or sell
// copies of the Software, and to permit persons to whom the Software is
// furnished to do so, subject to the following conditions:
//
// The above copyright notice and this permission notice shall be included in
// all copies or substantial portions of the Software.
//
// THE SOFTWARE IS PROVIDED "AS IS", WITHOUT WARRANTY OF ANY KIND, EXPRESS OR
// IMPLIED, INCLUDING BUT NOT LIMITED TO THE WARRANTIES OF MERCHANTABILITY,
// FITNESS FOR A PARTICULAR PURPOSE AND NONINFRINGEMENT. IN NO EVENT SHALL THE
// AUTHORS OR COPYRIGHT HOLDERS BE LIABLE FOR ANY CLAIM, DAMAGES OR OTHER
// LIABILITY, WHETHER IN AN ACTION OF CONTRACT, TORT OR OTHERWISE, ARISING FROM,
// OUT OF OR IN CONNECTION WITH THE SOFTWARE OR THE USE OR OTHER DEALINGS IN THE
// SOFTWARE.

#include "fub/AMReX.hpp"
#include "fub/AMReX_CutCell.hpp"
#include "fub/Solver.hpp"

#include <AMReX_EB2.H>
#include <AMReX_EB2_IF_Box.H>
#include <AMReX_EB2_IF_Complement.H>
#include <AMReX_EB2_IF_Cylinder.H>
#include <AMReX_EB2_IF_Intersection.H>
#include <AMReX_EB2_IF_Plane.H>
#include <AMReX_EB2_IF_Union.H>
#include <AMReX_EB_LSCore.H>

#include <boost/archive/text_iarchive.hpp>
#include <boost/archive/text_oarchive.hpp>
#include <boost/filesystem.hpp>

#include <cmath>
#include <iostream>

#include <hdf5.h>

#include <xmmintrin.h>

static constexpr int Tube_Rank = 1;
static constexpr int Plenum_Rank = 3;

static constexpr double r_tube = 0.015;
static constexpr double r_inner = 0.5 * 0.130;
static constexpr double r_outer = 0.5 * 0.385;
static constexpr double r_tube_center = 0.5 * r_inner + 0.5 * r_outer;
static constexpr double alpha = 2. * M_PI / 5.;

auto Center(double x, double phi) -> ::amrex::RealArray {
  using std::cos;
  using std::sin;
  return {x, r_tube_center * sin(phi), r_tube_center * cos(phi)};
}

auto DomainAroundCenter(const ::amrex::RealArray& x, double rx)
    -> ::amrex::RealBox {
  return ::amrex::RealBox{{x[0] - rx, x[1] - r_tube, x[2] - r_tube},
                          {x[0] + rx, x[1] + r_tube, x[2] + r_tube}};
}

struct TubeSolverOptions {
  int n_cells{200};
  int max_refinement_level{1};
  std::array<double, 2> x_domain{0.53, 2.0};
  double phi{0.0};
};

struct NoInit {
  static void InitializeData(const ::amrex::MultiFab&,
                             const ::amrex::Geometry&) noexcept {}
};

auto MakeTubeSolver(fub::Burke2012& mechanism, const TubeSolverOptions& opts,
                    const std::map<std::string, pybind11::object>& options,
                    int k) {
  const std::array<int, AMREX_SPACEDIM> n_cells{opts.n_cells, 1, 1};
  const double x_lo = opts.x_domain[0];
  const double x_up = opts.x_domain[1];
  const double x_len = x_up - x_lo;
  const double r_len = 0.5 * x_len;
  const double x_mid = 0.5 * x_lo + 0.5 * x_up;
  amrex::RealBox xbox = DomainAroundCenter(Center(x_mid, opts.phi), r_len);
  const std::array<int, AMREX_SPACEDIM> periodicity{0, 0, 0};

  fub::IdealGasMix<Tube_Rank> equation{fub::FlameMasterReactor(mechanism)};

  using namespace fub::amrex;

  CartesianGridGeometry geometry;
  geometry.cell_dimensions = n_cells;
  geometry.coordinates = xbox;

  DataDescription desc = MakeDataDescription(equation);

  PatchHierarchyOptions hier_opts;
  hier_opts.max_number_of_levels = opts.max_refinement_level;
  hier_opts.refine_ratio = amrex::IntVect{2, 1, 1};

  amrex::Geometry geom(
      amrex::Box{{}, {n_cells[0] - 1, n_cells[1] - 1, n_cells[2] - 1}}, &xbox,
      -1, periodicity.data());
  geom.refine(hier_opts.refine_ratio);

  using Complete = fub::IdealGasMix<1>::Complete;
  GradientDetector gradient{equation, std::make_pair(&Complete::density, 1e-3),
                            std::make_pair(&Complete::pressure, 1e-2),
                            std::make_pair(&Complete::temperature, 1e-1)};

  ::amrex::Box refine_box{{opts.n_cells - 5, 0, 0}, {opts.n_cells - 1, 0, 0}};
  ConstantBox constant_box{refine_box};

  equation.GetReactor().SetMoleFractions("N2:79,O2:21");
  equation.GetReactor().SetTemperature(300.0);
  equation.GetReactor().SetPressure(101325.0);
  fub::Complete<fub::IdealGasMix<Tube_Rank>> state(equation);
  equation.CompleteFromReactor(state);
  ConstantData initial_data{equation, state};

  PressureValveOptions valve_opts(options, fmt::format("valve{}", k));
  PressureValveBoundary valve{equation, valve_opts};
  IsentropicPressureBoundary right{equation, 101325.0, fub::Direction::X, 1};
  BoundarySet boundaries{{valve, right}};

  // If a checkpoint path is specified we will fill the patch hierarchy with
  // data from the checkpoint file, otherwise we will initialize the data by
  // the initial data function.
  std::shared_ptr<GriddingAlgorithm> gridding = [&] {
    std::string checkpoint{};
    if (options.count("checkpoint")) {
      checkpoint = options.at("checkpoint").cast<std::string>();
    }
    if (!checkpoint.empty()) {
      MPI_Comm comm = MPI_COMM_WORLD;
      std::string input =
            ReadAndBroadcastFile(fmt::format("{}/Valve_{}", checkpoint, k), comm);
      auto ifs = std::istringstream(input);
      boost::archive::text_iarchive ia(ifs);
      ia >> *(valve.GetSharedState());
    }
    if (checkpoint.empty()) {
      std::shared_ptr gridding = std::make_shared<GriddingAlgorithm>(
          PatchHierarchy(desc, geometry, hier_opts), initial_data,
          TagAllOf(gradient, constant_box), boundaries);
      gridding->InitializeHierarchy(0.0);
      return gridding;
    } else {
      checkpoint = fmt::format("{}/Tube_{}", checkpoint, k);
      PatchHierarchy h =
          ReadCheckpointFile(checkpoint, desc, geometry, hier_opts);
      std::shared_ptr<GriddingAlgorithm> gridding =
          std::make_shared<GriddingAlgorithm>(std::move(h), NoInit{},
                                              TagAllOf(gradient, constant_box),
                                              boundaries);
      return gridding;
    }
  }();

  fub::ideal_gas::MusclHancockPrimMethod<Tube_Rank> flux_method{equation};
 // fub::EinfeldtSignalVelocities<fub::IdealGasMix<Tube_Rank>> signals{};
 // fub::HllMethod hll_method{equation, signals};
  HyperbolicMethod method{FluxMethod(fub::execution::openmp, flux_method),
                          ForwardIntegrator(fub::execution::openmp),
                          Reconstruction(fub::execution::openmp, equation)};

  return std::make_pair(fub::amrex::IntegratorContext(gridding, method), valve);
}

::amrex::Box BoxWhichContains(const ::amrex::RealBox& xbox,
                              const ::amrex::Geometry& geom) {
  ::amrex::Box domain = geom.Domain();
  ::amrex::IntVect lo = domain.smallEnd();
  ::amrex::IntVect up = domain.bigEnd();
  for (int d = 0; d < AMREX_SPACEDIM; ++d) {
    for (int i = domain.smallEnd(d); i < domain.bigEnd(d); ++i) {
      const double x = geom.CellCenter(i, d);
      if (x < xbox.lo(d)) {
        lo[d] = std::max(lo[d], i);
      }
      if (x > xbox.hi(d)) {
        up[d] = std::min(up[d], i);
      }
    }
  }
  return ::amrex::Box{lo, up};
}

auto MakePlenumSolver(fub::Burke2012& mechanism, int num_cells, int n_level,
                      const std::map<std::string, pybind11::object>& options) {
  const std::array<int, Plenum_Rank> n_cells{num_cells, num_cells, num_cells};
  const std::array<double, Plenum_Rank> xlower{0.03, -0.5 * 0.50, -0.5 * 0.50};
  const std::array<double, Plenum_Rank> xupper{+0.53, +0.5 * 0.50, +0.5 * 0.50};
  const std::array<int, Plenum_Rank> periodicity{0, 0, 0};

  amrex::RealBox xbox(xlower, xupper);
  amrex::Geometry coarse_geom(amrex::Box{{}, ::amrex::IntVect(num_cells - 1)},
                              &xbox, -1, periodicity.data());

  auto embedded_boundary = amrex::EB2::makeUnion(
      amrex::EB2::makeIntersection(
          amrex::EB2::CylinderIF(r_outer, 0.5, 0, {0.25, 0.0, 0.0}, true),
          amrex::EB2::CylinderIF(r_tube, 0.3, 0, Center(0.6, 0.0 * alpha),
                                 true),
          amrex::EB2::CylinderIF(r_tube, 0.3, 0, Center(0.6, 1.0 * alpha),
                                 true),
          amrex::EB2::CylinderIF(r_tube, 0.3, 0, Center(0.6, 2.0 * alpha),
                                 true),
          amrex::EB2::CylinderIF(r_tube, 0.3, 0, Center(0.6, 3.0 * alpha),
                                 true),
          amrex::EB2::CylinderIF(r_tube, 0.3, 0, Center(0.6, 4.0 * alpha),
                                 true)),
      amrex::EB2::CylinderIF(r_inner, 1.0, 0, {0.25, 0.0, 0.0}, false));
  auto shop = amrex::EB2::makeShop(embedded_boundary);

  fub::IdealGasMix<Plenum_Rank> equation{mechanism};

  // Make Gridding Algorithm

  fub::amrex::CartesianGridGeometry geometry;
  geometry.cell_dimensions = n_cells;
  geometry.coordinates = amrex::RealBox(xlower, xupper);
  geometry.periodicity = periodicity;

  equation.GetReactor().SetMoleFractions("N2:79,O2:21");
  equation.GetReactor().SetTemperature(300.0);
  equation.GetReactor().SetPressure(101325.0);
  fub::Complete<fub::IdealGasMix<Plenum_Rank>> right(equation);
  equation.CompleteFromReactor(right);

  using namespace fub::amrex::cutcell;

  fub::amrex::cutcell::RiemannProblem initial_data(
      equation, fub::Halfspace({+1.0, 0.0, 0.0}, -0.04), right, right);

  PatchHierarchyOptions hier_opts{};
  hier_opts.max_number_of_levels = n_level;
  hier_opts.index_spaces = MakeIndexSpaces(shop, coarse_geom, n_level);

  using State = fub::Complete<fub::IdealGasMix<Plenum_Rank>>;
  GradientDetector gradients{equation, std::pair{&State::pressure, 0.05},
                             std::pair{&State::density, 0.01}};

  ::amrex::RealBox inlet{{-0.1, -0.5, -0.5}, {0.05, +0.5, +0.5}};
  ::amrex::RealBox outlet{{0.5, -0.5, -0.5}, {0.54, +0.5, +0.5}};
  const ::amrex::Box inlet_box = BoxWhichContains(inlet, coarse_geom);
  const ::amrex::Box outlet_box = BoxWhichContains(outlet, coarse_geom);
  ConstantBox constant_box{outlet_box};

  const double required_massflow = 0.5; // [kg / s]
  const double surface_area = M_PI * (r_outer * r_outer - r_inner * r_inner);
  BoundarySet boundary_condition{
      {MassflowBoundary{"Massflow", equation, inlet_box, required_massflow,
                        surface_area, fub::Direction::X, 0},
       TransmissiveBoundary{fub::Direction::X, 1}}};

  // If a checkpoint path is specified we will fill the patch hierarchy with
  // data from the checkpoint file, otherwise we will initialize the data by
  // the initial data function.
  std::shared_ptr gridding = [&] {
    std::string checkpoint{};
    if (options.count("checkpoint")) {
      checkpoint = options.at("checkpoint").cast<std::string>();
    }
    if (checkpoint.empty()) {
      std::shared_ptr gridding = std::make_shared<GriddingAlgorithm>(
          PatchHierarchy(equation, geometry, hier_opts), initial_data,
          TagAllOf(TagCutCells(), gradients, constant_box, TagBuffer(2)),
          boundary_condition);
      gridding->InitializeHierarchy(0.0);
      return gridding;
    } else {
      checkpoint += "/Plenum";
      PatchHierarchy h = ReadCheckpointFile(
          checkpoint, fub::amrex::MakeDataDescription(equation), geometry,
          hier_opts);
      return std::make_shared<GriddingAlgorithm>(
          std::move(h), initial_data,
          TagAllOf(TagCutCells(), gradients, constant_box, TagBuffer(2)),
          boundary_condition);
    }
  }();

  // Make Solver

  fub::EinfeldtSignalVelocities<fub::IdealGasMix<Plenum_Rank>> signals{};
  fub::HllMethod hll_method{equation, signals};
  // fub::ideal_gas::MusclHancockPrimMethod<Plenum_Rank> flux_method(equation);
  fub::KbnCutCellMethod cutcell_method(hll_method, hll_method);

  HyperbolicMethod method{
      FluxMethod{fub::execution::openmp_simd, cutcell_method},
      fub::amrex::cutcell::TimeIntegrator{},
      Reconstruction{fub::execution::openmp_simd, equation}};

  return fub::amrex::cutcell::IntegratorContext(gridding, method);
}

struct ProgramOptions {
  ProgramOptions() = default;

  explicit ProgramOptions(const std::map<std::string, pybind11::object>& vm) {
    plenum_n_cells = fub::GetOptionOr(vm, "plenum_n_cells", plenum_n_cells);
    max_refinement_level =
        fub::GetOptionOr(vm, "max_number_of_levels", max_refinement_level);
    checkpoint = fub::GetOptionOr(vm, "checkpoint", checkpoint);
    constexpr double tube_len_over_plenum_len = 1.47 / 0.56;
    tube_n_cells = static_cast<int>(tube_len_over_plenum_len *
                                    static_cast<double>(plenum_n_cells));
    tube_n_cells = tube_n_cells - tube_n_cells % 8;
  }

  template <typename Logger> void Print(Logger& log) const {
    BOOST_LOG(log) << "Grid Options:";
    BOOST_LOG(log) << "  - plenum_n_cells = " << plenum_n_cells;
    BOOST_LOG(log) << "  - tube_n_cells = " << tube_n_cells;
    BOOST_LOG(log) << "  - max_refinement_level = " << max_refinement_level;

    if (!checkpoint.empty()) {
      BOOST_LOG(log) << "Restart simulation from checkpoint '" << checkpoint
                     << "'!";
    }
  }

  int plenum_n_cells{128};
  int tube_n_cells{};
  int max_refinement_level{1};
  std::string checkpoint{};
};

void MyMain(const ProgramOptions& po,
            const boost::program_options::variables_map& vm);

std::optional<std::map<std::string, pybind11::object>>
ParseCommandLine(int argc, char** argv) {
  namespace po = boost::program_options;
  po::options_description desc{};
  std::string config_path{};
  desc.add_options()("config", po::value<std::string>(&config_path),
                     "Path to the config file which can be parsed.");
  po::variables_map vm;
  std::map<std::string, pybind11::object> options{};
  try {
    po::store(po::parse_command_line(argc, argv, desc), vm);
    if (vm.count("config")) {
      config_path = vm["config"].as<std::string>();
      options = fub::ParsePythonScript(config_path, MPI_COMM_WORLD);
    }
    po::notify(vm);
  } catch (std::exception& e) {
    amrex::Print()
        << "[Error] An Error occured while reading program options:\n";
    amrex::Print() << e.what();
    return {};
  }

  if (vm.count("help")) {
    amrex::Print() << desc << "\n";
    return {};
  }

  boost::log::sources::severity_logger<boost::log::trivial::severity_level> log(
      boost::log::keywords::severity = boost::log::trivial::info);

  fub::RunOptions(options).Print(log);
  ProgramOptions(options).Print(log);
  for (int i = 0; i < 5; ++i) {
    fub::amrex::PressureValveOptions(options, fmt::format("valve{}", i))
        .Print(log);
  }
  fub::amrex::IgniteDetonationOptions(options, "ignite").Print(log);
  return options;
}

void WriteCheckpoint(
    const std::string& path,
    const fub::amrex::MultiBlockGriddingAlgorithm& grid,
    fub::span<const std::shared_ptr<fub::amrex::PressureValve>> valves,
    int rank, const fub::amrex::MultiBlockIgniteDetonation& ignition) {
  auto tubes = grid.GetTubes();
  int k = 0;
  for (auto& tube : tubes) {
    std::string name = fmt::format("{}/Tube_{}", path, k);
    fub::amrex::WriteCheckpointFile(name, tube->GetPatchHierarchy());

    if (rank == 0) {
      std::string valve = fmt::format("{}/Valve_{}", path, k);
      std::ofstream valve_checkpoint(valve);
      boost::archive::text_oarchive oa(valve_checkpoint);
      oa << *valves[k];
    }

    k = k + 1;
  }
  std::string name = fmt::format("{}/Plenum", path);
  fub::amrex::cutcell::WriteCheckpointFile(
      name, grid.GetPlena()[0]->GetPatchHierarchy());
  if (rank == 0) {
    name = fmt::format("{}/Ignition", path);
    std::ofstream ignition_checkpoint(name);
    boost::archive::text_oarchive oa(ignition_checkpoint);
    oa << ignition.GetLastIgnitionTimePoints();
  }
}

void MyMain(const std::map<std::string, pybind11::object>& vm) {
  std::chrono::steady_clock::time_point wall_time_reference =
      std::chrono::steady_clock::now();

  fub::Burke2012 mechanism{};

  ProgramOptions po(vm);

  const int n_level = po.max_refinement_level;
  auto plenum = MakePlenumSolver(mechanism, po.plenum_n_cells, n_level, vm);

  int tube_n_cells = po.tube_n_cells;
  std::vector<fub::amrex::IntegratorContext> tubes;

  //  ::amrex::RealBox inlet{{-0.1, -0.015, -0.015}, {0.05, +0.015, +0.015}};

  std::vector<fub::amrex::BlockConnection> connectivity{};
  std::vector<std::shared_ptr<fub::amrex::PressureValve>> valves{};

  auto MakeConnection = [&](int k) {
    TubeSolverOptions opts{};
    opts.max_refinement_level = po.max_refinement_level;
    opts.n_cells = tube_n_cells;
    opts.phi = k * alpha;
    auto&& [tube, valve] = MakeTubeSolver(mechanism, opts, vm, k);
    tubes.push_back(std::move(tube));
    valves.push_back(valve.GetSharedState());
    fub::amrex::BlockConnection connection;
    connection.direction = fub::Direction::X;
    connection.side = 1;
    connection.plenum.id = 0;
    connection.tube.id = k;
    connection.tube.mirror_box = tubes[k]
                                     .GetGriddingAlgorithm()
                                     ->GetPatchHierarchy()
                                     .GetGeometry(0)
                                     .Domain();
    connection.plenum.mirror_box =
        BoxWhichContains(DomainAroundCenter(Center(+0.53, k * alpha), 0.03),
                         plenum.GetGeometry(0));
    return connection;
  };

  connectivity.push_back(MakeConnection(0));
  connectivity.push_back(MakeConnection(1));
  connectivity.push_back(MakeConnection(2));
  connectivity.push_back(MakeConnection(3));
  connectivity.push_back(MakeConnection(4));

  fub::IdealGasMix<Tube_Rank> tube_equation{mechanism};
  fub::IdealGasMix<Plenum_Rank> equation{mechanism};

  fub::amrex::MultiBlockIntegratorContext context(
      fub::FlameMasterReactor(mechanism), std::move(tubes), {std::move(plenum)},
      std::move(connectivity), valves);

  fub::DimensionalSplitLevelIntegrator system_solver(fub::int_c<Plenum_Rank>,
                                                     context);

  fub::amrex::MultiBlockIgniteDetonation ignition{
      tube_equation, context.GetGriddingAlgorithm(),
      fub::amrex::IgniteDetonationOptions(vm, "ignite")};

  std::string checkpoint{};
  if (vm.count("checkpoint")) {
    checkpoint = vm.at("checkpoint").cast<std::string>();
  }
  if (!checkpoint.empty()) {
    MPI_Comm comm = context.GetMpiCommunicator();
    std::string input =
        fub::ReadAndBroadcastFile(checkpoint + "/Ignition", comm);
    std::istringstream ifs(input);
    boost::archive::text_iarchive ia(ifs);
    std::vector<fub::Duration> last_ignitions;
    ia >> last_ignitions;
    ignition.SetLastIgnitionTimePoints(last_ignitions);
<<<<<<< HEAD
=======

    int k = 0;
    for (const std::shared_ptr<fub::amrex::PressureValve>& valve : valves) {
      input = fub::ReadAndBroadcastFile(
          fmt::format("{}/Valve_{}", checkpoint, k), comm);
      ifs = std::istringstream(input);
      boost::archive::text_iarchive ia(ifs);
      ia >> *valve;
    }
>>>>>>> 36eb17f9
  }

  fub::DimensionalSplitSystemSourceSolver ign_solver(system_solver, ignition,
                                                     fub::GodunovSplitting{});

  fub::amrex::MultiBlockKineticSouceTerm source_term{
      fub::IdealGasMix<Tube_Rank>{mechanism}, context.GetGriddingAlgorithm()};

  fub::DimensionalSplitSystemSourceSolver solver{ign_solver, source_term};

  std::string base_name = "MultiTube_Compressor";

  std::vector<double> slice_xs = {3e-3, 0.1, 0.2, 0.3, 0.4, 0.5 - 3e-3};
  std::vector<::amrex::Box> output_boxes{};
  output_boxes.reserve(slice_xs.size() + 1);

  std::transform(
      slice_xs.begin(), slice_xs.end(), std::back_inserter(output_boxes),
      [&](double x0) {
        const auto& plenum =
            context.GetGriddingAlgorithm()->GetPlena()[0]->GetPatchHierarchy();
        const int finest_level = plenum.GetNumberOfLevels() - 1;
        const ::amrex::Geometry& geom = plenum.GetGeometry(finest_level);
        const ::amrex::RealBox& probDomain = geom.ProbDomain();
        const double xlo[] = {x0, probDomain.lo(1), probDomain.lo(2)};
        const double* xhi = probDomain.hi();
        const ::amrex::RealBox slice_x(xlo, xhi);
        ::amrex::Box slice_box = BoxWhichContains(slice_x, geom);
        slice_box.setBig(0, slice_box.smallEnd(0));
        return slice_box;
      });

  output_boxes.push_back([&](double y0) {
    const auto& plenum =
        context.GetGriddingAlgorithm()->GetPlena()[0]->GetPatchHierarchy();
    const int finest_level = plenum.GetNumberOfLevels() - 1;
    const ::amrex::Geometry& geom = plenum.GetGeometry(finest_level);
    const ::amrex::RealBox& probDomain = geom.ProbDomain();
    const double xlo[] = {probDomain.lo(0), y0, probDomain.lo(2)};
    const double* xhi = probDomain.hi();
    const ::amrex::RealBox slice_x(xlo, xhi);
    ::amrex::Box slice_box = BoxWhichContains(slice_x, geom);
    slice_box.setBig(1, slice_box.smallEnd(1));
    return slice_box;
  }(0.0));

  boost::log::sources::severity_logger<boost::log::trivial::severity_level> log(
      boost::log::keywords::severity = boost::log::trivial::info);
<<<<<<< HEAD
  auto output = [&](const std::shared_ptr<
                        fub::amrex::MultiBlockGriddingAlgorithm>& gridding,
                    std::ptrdiff_t cycle, fub::Duration time_point, int which) {
    MPI_Comm comm = context.GetMpiCommunicator();
    //
    // Ouput MATLAB files on each output interval
    //
    if (which < 2) {
      auto tubes = gridding->GetTubes();
      int k = 0;
      for (auto& tube : tubes) {
        std::string name =
            fmt::format("{}/Matlab/Tube_{}.h5", base_name, k);
        fub::amrex::WriteTubeData(name, tube->GetPatchHierarchy(),
                                  tube_equation, time_point, cycle, comm);
        k = k + 1;
      }
      k = 0;
      std::for_each(output_boxes.begin(), output_boxes.end() - 1,
                    [&](const ::amrex::Box& out_box) {
                      std::string name =
                          fmt::format("{}/Matlab/Plenum_x{}.h5",
                                      base_name, k, cycle);
                      auto& plenum = gridding->GetPlena()[0];
                      fub::amrex::cutcell::Write2Dfrom3D(
                          name, plenum->GetPatchHierarchy(), out_box, equation,
                          time_point, cycle, comm);
                      k = k + 1;
                    });
      const ::amrex::Box out_box = output_boxes.back();
      std::string name =
          fmt::format("{}/Matlab/Plenum_y0.h5", base_name, cycle);
      auto& plenum = gridding->GetPlena()[0];
      fub::amrex::cutcell::Write2Dfrom3D(name, plenum->GetPatchHierarchy(),
                                         out_box, equation, time_point, cycle,
                                         comm);
    }

    //
    // Output VisIt Plotfiles
    //
    if (which < 1) {
      auto tubes = gridding->GetTubes();
      int k = 0;
      for (auto& tube : tubes) {
        std::string name =
            fmt::format("{}/Tube_{}/plt{:05}", base_name, k, cycle);
        fub::amrex::WritePlotFile(name, tube->GetPatchHierarchy(),
                                  tube_equation);
        k = k + 1;
      }
      std::string name = fmt::format("{}/Plenum/plt{:05}", base_name, cycle);
      fub::amrex::cutcell::WritePlotFile(
          name, gridding->GetPlena()[0]->GetPatchHierarchy(), equation);
    }

    //
    // Output Checkpoints for possible restarts of a simulation
    //
    if (which < 1) {
      std::string name = fmt::format("{}/Checkpoint/{:05}", base_name, cycle);
      BOOST_LOG(log) << "Write Checkpoint to '" << name << '\'';
      int rank = -1;
      MPI_Comm_rank(comm, &rank);
      WriteCheckpoint(name, *gridding, valves, rank,
                      solver.GetSystem().GetSource());
    }
  };
=======
  auto output =
      [&](const std::shared_ptr<fub::amrex::MultiBlockGriddingAlgorithm>&
              gridding,
          std::ptrdiff_t cycle, fub::Duration time_point, int which) {
        MPI_Comm comm = context.GetMpiCommunicator();
        //
        // Ouput MATLAB files on each output interval
        //
        if (which < 2) {
          auto tubes = gridding->GetTubes();
          int k = 0;
          for (auto& tube : tubes) {
            std::string name = fmt::format("{}/Matlab/Tube_{}/plt{:05}.dat",
                                           base_name, k, cycle);
            fub::amrex::WriteTubeData(name, tube->GetPatchHierarchy(),
                                      tube_equation, time_point, cycle, comm);
            k = k + 1;
          }
          k = 0;
          std::for_each(output_boxes.begin(), output_boxes.end() - 1,
                        [&](const ::amrex::Box& out_box) {
                          std::string name =
                              fmt::format("{}/Matlab/Plenum_x{}/plt{:05}.dat",
                                          base_name, k, cycle);
                          auto& plenum = gridding->GetPlena()[0];
                          fub::amrex::cutcell::Write2Dfrom3D(
                              name, plenum->GetPatchHierarchy(), out_box,
                              equation, time_point, cycle, comm);
                          k = k + 1;
                        });
          const ::amrex::Box out_box = output_boxes.back();
          std::string name =
              fmt::format("{}/Matlab/Plenum_y0/plt{:05}.dat", base_name, cycle);
          auto& plenum = gridding->GetPlena()[0];
          fub::amrex::cutcell::Write2Dfrom3D(name, plenum->GetPatchHierarchy(),
                                             out_box, equation, time_point,
                                             cycle, comm);
        }

        //
        // Output VisIt Plotfiles
        //
        //    if (which < 1) {
        //      auto tubes = gridding->GetTubes();
        //      int k = 0;
        //      for (auto& tube : tubes) {
        //        std::string name =
        //            fmt::format("{}/Tube_{}/plt{:05}", base_name, k, cycle);
        //        fub::amrex::WritePlotFile(name, tube->GetPatchHierarchy(),
        //                                  tube_equation);
        //        k = k + 1;
        //      }
        //      std::string name = fmt::format("{}/Plenum/plt{:05}", base_name,
        //      cycle); fub::amrex::cutcell::WritePlotFile(
        //          name, gridding->GetPlena()[0]->GetPatchHierarchy(),
        //          equation);
        //    }

        //
        // Output Checkpoints for possible restarts of a simulation
        //
        if (which < 1) {
          std::string name =
              fmt::format("{}/Checkpoint/{:05}", base_name, cycle);
          BOOST_LOG(log) << "Write Checkpoint to '" << name << '\'';
          int rank = -1;
          MPI_Comm_rank(comm, &rank);
          WriteCheckpoint(name, *gridding, valves, rank,
                          solver.GetSystem().GetSource());
        }
      };
>>>>>>> 36eb17f9

  using namespace std::literals::chrono_literals;
  output(solver.GetGriddingAlgorithm(), solver.GetCycles(),
         solver.GetTimePoint(), 0);
  fub::RunOptions run_options(vm);
  //  run_options.output_interval.push_back(fub::Duration(1e-4));
  fub::RunSimulation(solver, run_options, wall_time_reference, output);
}

int main(int argc, char** argv) {
  MPI_Init(nullptr, nullptr);
  fub::InitializeLogging(MPI_COMM_WORLD);
  pybind11::scoped_interpreter interpreter{};
  {
    fub::amrex::ScopeGuard _{};
    auto vm = ParseCommandLine(argc, argv);
    if (vm) {
      MyMain(*vm);
    }
  }
  int flag = -1;
  MPI_Finalized(&flag);
  if (!flag) {
    MPI_Finalize();
  }
}<|MERGE_RESOLUTION|>--- conflicted
+++ resolved
@@ -482,18 +482,6 @@
     std::vector<fub::Duration> last_ignitions;
     ia >> last_ignitions;
     ignition.SetLastIgnitionTimePoints(last_ignitions);
-<<<<<<< HEAD
-=======
-
-    int k = 0;
-    for (const std::shared_ptr<fub::amrex::PressureValve>& valve : valves) {
-      input = fub::ReadAndBroadcastFile(
-          fmt::format("{}/Valve_{}", checkpoint, k), comm);
-      ifs = std::istringstream(input);
-      boost::archive::text_iarchive ia(ifs);
-      ia >> *valve;
-    }
->>>>>>> 36eb17f9
   }
 
   fub::DimensionalSplitSystemSourceSolver ign_solver(system_solver, ignition,
@@ -542,7 +530,6 @@
 
   boost::log::sources::severity_logger<boost::log::trivial::severity_level> log(
       boost::log::keywords::severity = boost::log::trivial::info);
-<<<<<<< HEAD
   auto output = [&](const std::shared_ptr<
                         fub::amrex::MultiBlockGriddingAlgorithm>& gridding,
                     std::ptrdiff_t cycle, fub::Duration time_point, int which) {
@@ -611,79 +598,6 @@
                       solver.GetSystem().GetSource());
     }
   };
-=======
-  auto output =
-      [&](const std::shared_ptr<fub::amrex::MultiBlockGriddingAlgorithm>&
-              gridding,
-          std::ptrdiff_t cycle, fub::Duration time_point, int which) {
-        MPI_Comm comm = context.GetMpiCommunicator();
-        //
-        // Ouput MATLAB files on each output interval
-        //
-        if (which < 2) {
-          auto tubes = gridding->GetTubes();
-          int k = 0;
-          for (auto& tube : tubes) {
-            std::string name = fmt::format("{}/Matlab/Tube_{}/plt{:05}.dat",
-                                           base_name, k, cycle);
-            fub::amrex::WriteTubeData(name, tube->GetPatchHierarchy(),
-                                      tube_equation, time_point, cycle, comm);
-            k = k + 1;
-          }
-          k = 0;
-          std::for_each(output_boxes.begin(), output_boxes.end() - 1,
-                        [&](const ::amrex::Box& out_box) {
-                          std::string name =
-                              fmt::format("{}/Matlab/Plenum_x{}/plt{:05}.dat",
-                                          base_name, k, cycle);
-                          auto& plenum = gridding->GetPlena()[0];
-                          fub::amrex::cutcell::Write2Dfrom3D(
-                              name, plenum->GetPatchHierarchy(), out_box,
-                              equation, time_point, cycle, comm);
-                          k = k + 1;
-                        });
-          const ::amrex::Box out_box = output_boxes.back();
-          std::string name =
-              fmt::format("{}/Matlab/Plenum_y0/plt{:05}.dat", base_name, cycle);
-          auto& plenum = gridding->GetPlena()[0];
-          fub::amrex::cutcell::Write2Dfrom3D(name, plenum->GetPatchHierarchy(),
-                                             out_box, equation, time_point,
-                                             cycle, comm);
-        }
-
-        //
-        // Output VisIt Plotfiles
-        //
-        //    if (which < 1) {
-        //      auto tubes = gridding->GetTubes();
-        //      int k = 0;
-        //      for (auto& tube : tubes) {
-        //        std::string name =
-        //            fmt::format("{}/Tube_{}/plt{:05}", base_name, k, cycle);
-        //        fub::amrex::WritePlotFile(name, tube->GetPatchHierarchy(),
-        //                                  tube_equation);
-        //        k = k + 1;
-        //      }
-        //      std::string name = fmt::format("{}/Plenum/plt{:05}", base_name,
-        //      cycle); fub::amrex::cutcell::WritePlotFile(
-        //          name, gridding->GetPlena()[0]->GetPatchHierarchy(),
-        //          equation);
-        //    }
-
-        //
-        // Output Checkpoints for possible restarts of a simulation
-        //
-        if (which < 1) {
-          std::string name =
-              fmt::format("{}/Checkpoint/{:05}", base_name, cycle);
-          BOOST_LOG(log) << "Write Checkpoint to '" << name << '\'';
-          int rank = -1;
-          MPI_Comm_rank(comm, &rank);
-          WriteCheckpoint(name, *gridding, valves, rank,
-                          solver.GetSystem().GetSource());
-        }
-      };
->>>>>>> 36eb17f9
 
   using namespace std::literals::chrono_literals;
   output(solver.GetGriddingAlgorithm(), solver.GetCycles(),
