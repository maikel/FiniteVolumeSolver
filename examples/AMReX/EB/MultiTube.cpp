--- conflicted
+++ resolved
@@ -306,15 +306,9 @@
     po::options_description desc{};
     // clang-format off
     desc.add_options()
-<<<<<<< HEAD
       ("plenum_n_cells", po::value<int>()->default_value(128), "Base number of cells in the plenum for the coarsest level")
       ("max_number_of_levels", po::value<int>()->default_value(1), "Maximal number of refinement levels across all domains.")
       ("checkpoint", po::value<std::string>()->default_value(""), "The path to the checkpoint files to restart a simulation.");
-=======
-        ("plenum_n_cells", po::value<int>()->default_value(128), "Base number of cells in the plenum for the coarsest level")
-        ("max_number_of_levels", po::value<int>()->default_value(1), "Maximal number of refinement levels across all domains.")
-        ("checkpoint", po::value<std::string>()->default_value(""), "The path to the checkpoint files to restart a simulation.");
->>>>>>> 0c6976c6
     // clang-format on
     return desc;
   }
