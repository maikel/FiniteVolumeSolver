// Copyright (c) 2019 Maikel Nadolski
//
// Permission is hereby granted, free of charge, to any person obtaining a copy
// of this software and associated documentation files (the "Software"), to deal
// in the Software without restriction, including without limitation the rights
// to use, copy, modify, merge, publish, distribute, sublicense, and/or sell
// copies of the Software, and to permit persons to whom the Software is
// furnished to do so, subject to the following conditions:
//
// The above copyright notice and this permission notice shall be included in
// all copies or substantial portions of the Software.
//
// THE SOFTWARE IS PROVIDED "AS IS", WITHOUT WARRANTY OF ANY KIND, EXPRESS OR
// IMPLIED, INCLUDING BUT NOT LIMITED TO THE WARRANTIES OF MERCHANTABILITY,
// FITNESS FOR A PARTICULAR PURPOSE AND NONINFRINGEMENT. IN NO EVENT SHALL THE
// AUTHORS OR COPYRIGHT HOLDERS BE LIABLE FOR ANY CLAIM, DAMAGES OR OTHER
// LIABILITY, WHETHER IN AN ACTION OF CONTRACT, TORT OR OTHERWISE, ARISING FROM,
// OUT OF OR IN CONNECTION WITH THE SOFTWARE OR THE USE OR OTHER DEALINGS IN THE
// SOFTWARE.

#include "fub/AMReX.hpp"
#include "fub/AMReX_CutCell.hpp"
#include "fub/Solver.hpp"

#include <AMReX_EB2.H>
#include <AMReX_EB2_IF_AllRegular.H>
#include <AMReX_EB2_IF_Box.H>
#include <AMReX_EB2_IF_Complement.H>
#include <AMReX_EB2_IF_Cylinder.H>
#include <AMReX_EB2_IF_Intersection.H>
#include <AMReX_EB2_IF_Plane.H>
#include <AMReX_EB2_IF_Union.H>
#include <AMReX_EB_LSCore.H>

#include <boost/filesystem.hpp>

#include <cmath>
#include <iostream>

static constexpr int Tube_Rank = 1;
static constexpr int Plenum_Rank = 2;

struct TemperatureRamp {
  using Complete = fub::IdealGasMix<Tube_Rank>::Complete;

  fub::IdealGasMix<Tube_Rank> equation_;

  void InitializeData(::amrex::MultiFab& data, const ::amrex::Geometry& geom) {
    fub::FlameMasterReactor& reactor = equation_.GetReactor();
    reactor.SetMoleFractions("N2:79,O2:21,H2:42");
    const double high_temp = 2000.0;
    const double low_temp = 300.0;
    Complete complete(equation_);
    Complete right(equation_);
    reactor.SetMoleFractions("N2:79,O2:21,H2:42");
    reactor.SetTemperature(low_temp);
    reactor.SetPressure(101325.0);
    equation_.CompleteFromReactor(right);

    fub::amrex::ForEachFab(data, [&](const ::amrex::MFIter& mfi) {
      fub::View<Complete> states =
          fub::amrex::MakeView<Complete>(data[mfi], equation_, mfi.tilebox());
      fub::ForEachIndex(fub::Box<0>(states), [&](std::ptrdiff_t i) {
        double x[AMREX_SPACEDIM] = {};
        geom.CellCenter(::amrex::IntVect{int(i)}, x);
        const double x0 = x[0] + 1.0;
        if (0.0 < x0 && x0 < 0.05) {
          const double d = std::clamp(x0 / 0.05, 0.0, 1.0);
          reactor.SetMoleFractions("N2:79,O2:21,H2:42");
          reactor.SetTemperature(d * low_temp + (1.0 - d) * high_temp);
          reactor.SetPressure(101325.0);
          equation_.CompleteFromReactor(complete);
          fub::Store(states, complete, {i});
        } else if (-0.05 < x0 && x0 < 0.0) {
          const double d = std::clamp(-x0 / 0.05, 0.0, 1.0);
          reactor.SetMoleFractions("N2:79,O2:21,H2:42");
          reactor.SetTemperature(d * low_temp + (1.0 - d) * high_temp);
          reactor.SetPressure(101325.0);
          equation_.CompleteFromReactor(complete);
          fub::Store(states, complete, {i});
        } else {
          fub::Store(states, right, {i});
        }
      });
    });
  }
};

auto MakeTubeSolver(int num_cells, int n_level, fub::Burke2012& mechanism) {
  const std::array<int, 2> n_cells{num_cells, 1};
  const std::array<double, 2> xlower{-1.5, -0.015};
  const std::array<double, 2> xupper{-0.03, +0.015};
  const std::array<int, 2> periodicity{0, 0};

  amrex::RealBox xbox(xlower, xupper);
  fub::IdealGasMix<Tube_Rank> equation{fub::FlameMasterReactor(mechanism)};

  using namespace fub::amrex;

  CartesianGridGeometry geometry;
  geometry.cell_dimensions = n_cells;
  geometry.coordinates = amrex::RealBox(xlower, xupper);

  DataDescription desc = MakeDataDescription(equation);

  PatchHierarchyOptions hier_opts;
  hier_opts.max_number_of_levels = n_level;
  hier_opts.refine_ratio = amrex::IntVect{2, 1};

  amrex::Geometry geom(amrex::Box{{}, {n_cells[0] - 1, n_cells[1] - 1}}, &xbox,
                       -1, periodicity.data());
  geom.refine(hier_opts.refine_ratio);

  using Complete = fub::IdealGasMix<1>::Complete;
  GradientDetector gradient{equation, std::make_pair(&Complete::density, 5e-3),
                            std::make_pair(&Complete::pressure, 5e-2)};

  ::amrex::Box refine_box{{num_cells - 5, 0}, {num_cells - 1, 0}};
  ConstantBox constant_box{refine_box};

  TemperatureRamp initial_data{equation};

  BoundarySet boundary_condition{{TransmissiveBoundary{fub::Direction::X, 0},
                                  TransmissiveBoundary{fub::Direction::X, 1}}};

  //  PatchHierarchy hierarchy =
  //  ReadCheckpointFile("/Volumes/Maikel_Intenso/FiniteVolumeSolver_Build/MultiBlock_2d/Checkpoint/Tube_00897",
  //  desc, geometry, hier_opts);
  PatchHierarchy hierarchy(desc, geometry, hier_opts);
  std::shared_ptr gridding = std::make_shared<GriddingAlgorithm>(
      std::move(hierarchy), initial_data,
      TagAllOf(gradient, constant_box, TagBuffer(2)), boundary_condition);
  gridding->InitializeHierarchy(0.0);

  fub::EinfeldtSignalVelocities<fub::IdealGasMix<1>> signals{};
  fub::HllMethod hll_method(equation, signals);
  // fub::MusclHancockMethod flux_method{equation, hll_method};
  // fub::ideal_gas::MusclHancockPrimMethod<1> flux_method(equation);

<<<<<<< HEAD
  HyperbolicMethod method{FluxMethod(hll_method), ForwardIntegrator(),
                          Reconstruction(equation)};
=======
  HyperbolicMethod method{
      FluxMethod(fub::execution::openmp_simd, hll_method),
      ForwardIntegrator(fub::execution::openmp_simd),
      Reconstruction(fub::execution::openmp_simd, equation)};
>>>>>>> 06f3a771

  return IntegratorContext(gridding, method, 2, 1);
}

auto Rectangle(const std::array<double, 2>& lower,
               const std::array<double, 2>& upper) {
  amrex::EB2::PlaneIF lower_x({lower[0], lower[1]}, {0, +1});
  amrex::EB2::PlaneIF lower_y({lower[0], lower[1]}, {+1, 0});
  amrex::EB2::PlaneIF upper_x({upper[0], upper[1]}, {0, -1});
  amrex::EB2::PlaneIF upper_y({upper[0], upper[1]}, {-1, 0});
  return amrex::EB2::makeIntersection(lower_x, lower_y, upper_x, upper_y);
}

::amrex::Box BoxWhichContains(const ::amrex::RealVect& xlower,
                              const ::amrex::RealVect& xupper,
                              const ::amrex::Geometry& geom) {
  ::amrex::Box domain = geom.Domain();
  ::amrex::IntVect lo = domain.smallEnd();
  ::amrex::IntVect up = domain.bigEnd();
  for (int d = 0; d < AMREX_SPACEDIM; ++d) {
    for (int i = domain.smallEnd(d); i < domain.bigEnd(d); ++i) {
      const double x = geom.CellCenter(i, d);
      if (x < xlower[d]) {
        lo[d] = std::max(lo[d], i);
      }
      if (x > xupper[d]) {
        up[d] = std::min(up[d], i);
      }
    }
  }
  return ::amrex::Box{lo, up};
}

auto MakePlenumSolver(int num_cells, int n_level, fub::Burke2012& mechanism) {
  const std::array<int, Plenum_Rank> n_cells{num_cells, num_cells};
  const std::array<double, Plenum_Rank> xlower{-0.03, -0.50};
  const std::array<double, Plenum_Rank> xupper{+0.97, +0.50};
  const std::array<int, Plenum_Rank> periodicity{0, 0};

  amrex::RealBox xbox(xlower, xupper);
  amrex::Geometry coarse_geom(amrex::Box{{}, {n_cells[0] - 1, n_cells[1] - 1}},
                              &xbox, -1, periodicity.data());

  auto embedded_boundary =
      amrex::EB2::makeUnion(Rectangle({-1.0, +0.015}, {0.0, 1.0}),
                            Rectangle({-1.0, -1.0}, {0.0, -0.015}));
  auto shop = amrex::EB2::makeShop(embedded_boundary);

  fub::IdealGasMix<Plenum_Rank> equation{mechanism};

  // Make Gridding Algorithm

  fub::amrex::CartesianGridGeometry geometry;
  geometry.cell_dimensions = n_cells;
  geometry.coordinates = amrex::RealBox(xlower, xupper);
  geometry.periodicity = periodicity;

  equation.GetReactor().SetMoleFractions("N2:79,O2:21");
  equation.GetReactor().SetTemperature(300.0);
  equation.GetReactor().SetPressure(101325.0);
  fub::Complete<fub::IdealGasMix<Plenum_Rank>> right(equation);
  equation.CompleteFromReactor(right);

  using namespace fub::amrex::cutcell;

  RiemannProblem initial_data(equation, fub::Halfspace({+1.0, 0.0, 0.0}, -0.04),
                              right, right);

  PatchHierarchyOptions options{};
  options.max_number_of_levels = n_level;
  options.index_spaces = MakeIndexSpaces(shop, coarse_geom, n_level);

  using State = fub::Complete<fub::IdealGasMix<Plenum_Rank>>;
  GradientDetector gradients{equation, std::pair{&State::pressure, 0.1},
                             std::pair{&State::density, 0.1}};

  const ::amrex::Box refine_box =
      BoxWhichContains({-0.1, -0.015}, {0.02, +0.015}, coarse_geom);
  ConstantBox constant_box{refine_box};

  BoundarySet boundary_condition{{TransmissiveBoundary{fub::Direction::X, 0},
                                  TransmissiveBoundary{fub::Direction::X, 1},
                                  TransmissiveBoundary{fub::Direction::Y, 0},
                                  TransmissiveBoundary{fub::Direction::Y, 1}}};

  auto desc = fub::amrex::MakeDataDescription(equation);
  PatchHierarchy hierarchy(desc, geometry, options);
  std::shared_ptr gridding = std::make_shared<GriddingAlgorithm>(
      std::move(hierarchy), initial_data,
      TagAllOf(TagCutCells(), gradients, constant_box, TagBuffer(2)),
      boundary_condition);
  gridding->InitializeHierarchy(0.0);

  // Make Solver

  fub::EinfeldtSignalVelocities<fub::IdealGasMix<Plenum_Rank>> signals{};
  fub::HllMethod hll_method{equation, signals};
<<<<<<< HEAD
  // fub::ideal_gas::MusclHancockPrimMethod<Plenum_Rank> flux_method(equation);
  // fub::MusclHancockMethod flux_method{equation, hll_method};
=======
  //  fub::ideal_gas::MusclHancockPrimMethod<Plenum_Rank> flux_method(equation);
  //  fub::MusclHancockMethod flux_method{equation, hll_method};
>>>>>>> 06f3a771
  fub::KbnCutCellMethod cutcell_method(hll_method, hll_method);

  HyperbolicMethod method{FluxMethod{cutcell_method}, TimeIntegrator{},
                          Reconstruction{equation}};

  return IntegratorContext(gridding, method, 2, 1);
}

int main() {
  std::chrono::steady_clock::time_point wall_time_reference =
      std::chrono::steady_clock::now();

  fub::amrex::ScopeGuard _{};

  fub::InitializeLogging(MPI_COMM_WORLD);

  fub::Burke2012 mechanism{};

  const int n_level = 1;
  const int num_cells = 200 - 200 % 32;

  auto plenum = MakePlenumSolver(num_cells, n_level, mechanism);
  auto tube = MakeTubeSolver(3 * num_cells / 2 - ((3 * num_cells / 2) % 32),
                             n_level, mechanism);

  fub::amrex::BlockConnection connection;
  connection.direction = fub::Direction::X;
  connection.side = 0;
  connection.plenum.id = 0;
  connection.plenum.mirror_box = plenum.GetGriddingAlgorithm()
                                     ->GetPatchHierarchy()
                                     .GetGeometry(0)
                                     .Domain();
  connection.tube.id = 0;
  connection.tube.mirror_box =
      tube.GetGriddingAlgorithm()->GetPatchHierarchy().GetGeometry(0).Domain();

  fub::amrex::MultiBlockIntegratorContext context(
      fub::FlameMasterReactor(mechanism), {tube}, {plenum}, {connection});

  fub::IdealGasMix<Plenum_Rank> equation{mechanism};
  fub::DimensionalSplitLevelIntegrator system_solver(
      fub::int_c<Plenum_Rank>, std::move(context), fub::GodunovSplitting());

  fub::amrex::MultiBlockKineticSouceTerm source_term{
      fub::IdealGasMix<Tube_Rank>{mechanism}};

  fub::SplitSystemSourceLevelIntegrator level_integrator{
      std::move(system_solver), std::move(source_term)};

  fub::SubcycleFineFirstSolver solver(std::move(level_integrator));

  std::string base_name = "MultiBlock_2d";
  fub::IdealGasMix<Tube_Rank> tube_equation{mechanism};
  using namespace std::literals::chrono_literals;
  auto output = fub::MakeOutput<fub::amrex::MultiBlockGriddingAlgorithm>(
      {}, {0.001s / 30.0},
      [&](const fub::amrex::MultiBlockGriddingAlgorithm& gridding) {
        std::ptrdiff_t cycle = gridding.GetCycles();
        ::amrex::Print() << "Checkpointing.\n";
        fub::amrex::WriteCheckpointFile(
            fmt::format("{}/Checkpoint/Tube_{:05}", base_name, cycle),
            gridding.GetTubes()[0]->GetPatchHierarchy());
        fub::amrex::cutcell::WriteCheckpointFile(
            fmt::format("{}/Checkpoint/Plenum_{:05}", base_name, cycle),
            gridding.GetPlena()[0]->GetPatchHierarchy());
        std::string name = fmt::format("{}/Tube/plt{:05}", base_name, cycle);
        ::amrex::Print() << "Start output to '" << name << "'.\n";
        fub::amrex::WritePlotFile(
            name, gridding.GetTubes()[0]->GetPatchHierarchy(), tube_equation);
        ::amrex::Print() << "Finished output to '" << name << "'.\n";
        name = fmt::format("{}/Plenum/plt{:05}", base_name, cycle);
        ::amrex::Print() << "Start output to '" << name << "'.\n";
        fub::amrex::cutcell::WritePlotFile(
            name, gridding.GetPlena()[0]->GetPatchHierarchy(), equation);
        ::amrex::Print() << "Finished output to '" << name << "'.\n";
      });
  (*output)(*solver.GetGriddingAlgorithm());
  fub::RunOptions run_options{};
  run_options.final_time = 0.004s;
  run_options.cfl = 0.9;
  fub::RunSimulation(solver, run_options, wall_time_reference, *output);
}<|MERGE_RESOLUTION|>--- conflicted
+++ resolved
@@ -137,15 +137,8 @@
   // fub::MusclHancockMethod flux_method{equation, hll_method};
   // fub::ideal_gas::MusclHancockPrimMethod<1> flux_method(equation);
 
-<<<<<<< HEAD
   HyperbolicMethod method{FluxMethod(hll_method), ForwardIntegrator(),
                           Reconstruction(equation)};
-=======
-  HyperbolicMethod method{
-      FluxMethod(fub::execution::openmp_simd, hll_method),
-      ForwardIntegrator(fub::execution::openmp_simd),
-      Reconstruction(fub::execution::openmp_simd, equation)};
->>>>>>> 06f3a771
 
   return IntegratorContext(gridding, method, 2, 1);
 }
@@ -243,13 +236,8 @@
 
   fub::EinfeldtSignalVelocities<fub::IdealGasMix<Plenum_Rank>> signals{};
   fub::HllMethod hll_method{equation, signals};
-<<<<<<< HEAD
-  // fub::ideal_gas::MusclHancockPrimMethod<Plenum_Rank> flux_method(equation);
-  // fub::MusclHancockMethod flux_method{equation, hll_method};
-=======
   //  fub::ideal_gas::MusclHancockPrimMethod<Plenum_Rank> flux_method(equation);
   //  fub::MusclHancockMethod flux_method{equation, hll_method};
->>>>>>> 06f3a771
   fub::KbnCutCellMethod cutcell_method(hll_method, hll_method);
 
   HyperbolicMethod method{FluxMethod{cutcell_method}, TimeIntegrator{},
