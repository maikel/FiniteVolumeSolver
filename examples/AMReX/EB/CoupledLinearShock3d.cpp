--- conflicted
+++ resolved
@@ -192,16 +192,10 @@
   //  fub::ideal_gas::MusclHancockPrimMethod<Tube_Rank> flux_method{equation};
   fub::EinfeldtSignalVelocities<fub::IdealGasMix<Tube_Rank>> signals{};
   fub::HllMethod hll_method{equation, signals};
-  HyperbolicMethod method{FluxMethod(fub::execution::openmp, hll_method),
-                          ForwardIntegrator(fub::execution::openmp),
-                          Reconstruction(fub::execution::openmp, equation)};
-
-<<<<<<< HEAD
+  HyperbolicMethod method{FluxMethod(hll_method), ForwardIntegrator(),
+                          Reconstruction(equation)};
+
   return std::pair{IntegratorContext(gridding, method, 2, 1), valve};
-=======
-  return std::pair{fub::amrex::IntegratorContext(gridding, method, 1, 0),
-                   valve};
->>>>>>> 06f3a771
 }
 
 ::amrex::Box BoxWhichContains(const ::amrex::RealBox& xbox,
@@ -309,14 +303,8 @@
   //    flux_method(equation);
   fub::KbnCutCellMethod cutcell_method(hll_method, hll_method);
 
-<<<<<<< HEAD
   HyperbolicMethod method{FluxMethod{cutcell_method}, TimeIntegrator{},
                           Reconstruction{equation}};
-=======
-  HyperbolicMethod method{FluxMethod{fub::execution::simd, cutcell_method},
-                          fub::amrex::cutcell::TimeIntegrator{},
-                          Reconstruction{fub::execution::simd, equation}};
->>>>>>> 06f3a771
 
   return IntegratorContext(gridding, method, 2, 1);
 }
@@ -351,8 +339,7 @@
 
   fub::RunOptions(options).Print(log);
   ProgramOptions(options).Print(log);
-  fub::amrex::PressureValveOptions(options, fmt::format("valve"))
-        .Print(log);
+  fub::amrex::PressureValveOptions(options, fmt::format("valve")).Print(log);
   fub::amrex::IgniteDetonationOptions(options, "ignite").Print(log);
 
   return options;
@@ -463,18 +450,10 @@
   }
 
   fub::SplitSystemSourceLevelIntegrator ign_solver(
-<<<<<<< HEAD
       std::move(system_solver), std::move(ignition), fub::GodunovSplitting());
 
   fub::amrex::MultiBlockKineticSouceTerm source_term{
       fub::IdealGasMix<Tube_Rank>{mechanism}};
-=======
-      std::move(system_solver), std::move(ignition), fub::GodunovSplitting{});
-
-  fub::amrex::MultiBlockKineticSouceTerm source_term{
-      fub::IdealGasMix<Tube_Rank>{mechanism},
-      ign_solver.GetContext().GetGriddingAlgorithm()};
->>>>>>> 06f3a771
 
   fub::SplitSystemSourceLevelIntegrator level_integrator{
       std::move(ign_solver), std::move(source_term)};
