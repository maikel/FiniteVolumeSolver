// Copyright (c) 2019 Maikel Nadolski
//
// Permission is hereby granted, free of charge, to any person obtaining a copy
// of this software and associated documentation files (the "Software"), to deal
// in the Software without restriction, including without limitation the rights
// to use, copy, modify, merge, publish, distribute, sublicense, and/or sell
// copies of the Software, and to permit persons to whom the Software is
// furnished to do so, subject to the following conditions:
//
// The above copyright notice and this permission notice shall be included in
// all copies or substantial portions of the Software.
//
// THE SOFTWARE IS PROVIDED "AS IS", WITHOUT WARRANTY OF ANY KIND, EXPRESS OR
// IMPLIED, INCLUDING BUT NOT LIMITED TO THE WARRANTIES OF MERCHANTABILITY,
// FITNESS FOR A PARTICULAR PURPOSE AND NONINFRINGEMENT. IN NO EVENT SHALL THE
// AUTHORS OR COPYRIGHT HOLDERS BE LIABLE FOR ANY CLAIM, DAMAGES OR OTHER
// LIABILITY, WHETHER IN AN ACTION OF CONTRACT, TORT OR OTHERWISE, ARISING FROM,
// OUT OF OR IN CONNECTION WITH THE SOFTWARE OR THE USE OR OTHER DEALINGS IN THE
// SOFTWARE.

#include "fub/AMReX.hpp"
#include "fub/AMReX_CutCell.hpp"
#include "fub/Solver.hpp"

#include <AMReX_EB2.H>
#include <AMReX_EB2_IF_Box.H>
#include <AMReX_EB2_IF_Complement.H>
#include <AMReX_EB2_IF_Cylinder.H>
#include <AMReX_EB2_IF_Intersection.H>
#include <AMReX_EB2_IF_Plane.H>
#include <AMReX_EB2_IF_Union.H>
#include <AMReX_EB_LSCore.H>

#include <boost/filesystem.hpp>

#include <cmath>
#include <iostream>

#include <xmmintrin.h>

void WriteMatlabData(std::ostream& out, const amrex::FArrayBox& fab,
                     const fub::IdealGasMix<3>& eq,
                     const amrex::Geometry& geom) {
  using namespace fub;
  auto view = fub::amrex::MakeView<const Complete<IdealGasMix<3>>>(fab, eq);
  out << fmt::format(
      "X Y Density VelocityX VelocityY VelocityZ Temperature Pressure\n");
  ForEachIndex(
      Box<0>(view), [&](std::ptrdiff_t i, std::ptrdiff_t j, std::ptrdiff_t k) {
        double x[3] = {0.0, 0.0, 0.0};
        ::amrex::IntVect iv{int(i), int(j), int(k)};
        geom.CellCenter(iv, x);
        const double density = view.density(i, j, k);
        const double velocity_x =
            density > 0.0 ? view.momentum(i, j, k, 0) / density : 0.0;
        const double velocity_y =
            density > 0.0 ? view.momentum(i, j, k, 1) / density : 0.0;
        const double velocity_z =
            density > 0.0 ? view.momentum(i, j, k, 2) / density : 0.0;
        const double temperature = view.temperature(i, j, k);
        const double pressure = view.pressure(i, j, k);
        out << fmt::format("{:< 24.15e}{:< 24.15e}{:< 24.15e}{:< 24.15e} "
                           "{:< 24.15e}{:< 24.15e}{:< 24.15e}{:< 24.15e}\n",
                           x[0], x[1], density, velocity_x, velocity_y,
                           velocity_z, temperature, pressure);
      });
}

namespace fub::amrex::cutcell {

void Write2Dfrom3D(std::ostream& out, const PatchHierarchy& hierarchy,
                   const IdealGasMix<3>& eq, fub::Duration time_point,
                   std::ptrdiff_t cycle_number, MPI_Comm comm) {
  const std::size_t n_level =
      static_cast<std::size_t>(hierarchy.GetNumberOfLevels());
  std::vector<::amrex::Geometry> geoms{};
  geoms.reserve(n_level);
  std::vector<::amrex::MultiFab> data{};
  std::vector<::amrex::FArrayBox> fabs{};
  data.reserve(n_level);
  for (std::size_t level = 0; level < n_level; ++level) {
    const int ilvl = static_cast<int>(level);
    const ::amrex::Geometry& level_geom = hierarchy.GetGeometry(ilvl);
    ::amrex::Box domain = level_geom.Domain();
    domain.setSmall(2, 0);
    domain.setBig(2, 0);
    ::amrex::RealBox probDomain = level_geom.ProbDomain();
    //    const double dz = level_geom.CellSize(2);
    probDomain.setLo(2, 0.0);
    probDomain.setHi(2, 0.0);
    ::amrex::Geometry& geom = geoms.emplace_back(domain, &probDomain);
    const ::amrex::MultiFab& level_data = hierarchy.GetPatchLevel(ilvl).data;
    ::amrex::FArrayBox fab(domain, level_data.nComp());
    fab.setVal(0.0);
    const int k =
        (level_geom.Domain().smallEnd(2) + level_geom.Domain().bigEnd(2)) / 2;
    ForEachFab(level_data, [&](const ::amrex::MFIter& mfi) {
      const ::amrex::FArrayBox& patch_data = level_data[mfi];
      const ::amrex::Box& box = mfi.tilebox();
      if (box.smallEnd(2) <= k && k <= box.bigEnd(2)) {
        for (int comp = 0; comp < level_data.nComp(); ++comp) {
          for (int j = box.smallEnd(1); j <= box.bigEnd(1); ++j) {
            for (int i = box.smallEnd(0); i <= box.bigEnd(0); ++i) {
              fab({i, j, 0}, comp) = patch_data({i, j, k}, comp);
            }
          }
        }
      }
    });
    int rank = -1;
    ::MPI_Comm_rank(comm, &rank);
    if (rank == 0) {
      ::amrex::FArrayBox& global_fab =
          fabs.emplace_back(domain, level_data.nComp());
      if (level > 0) {
        for (int comp = 0; comp < level_data.nComp(); ++comp) {
          for (int j = domain.smallEnd(1); j < domain.bigEnd(1); ++j) {
            for (int i = domain.smallEnd(0); i < domain.bigEnd(0); ++i) {
              ::amrex::IntVect fine_i{i, j, 0};
              ::amrex::IntVect coarse_i = fine_i / 2;
              if (fab(fine_i, 0) == 0.0) {
                fab(fine_i, comp) = fabs[level - 1](coarse_i, comp);
              }
            }
          }
        }
      }
      ::MPI_Reduce(fab.dataPtr(), global_fab.dataPtr(), fab.size(), MPI_DOUBLE,
                   MPI_SUM, 0, comm);
      if (level == n_level - 1) {
        out << fmt::format("nx = {}\n", domain.length(0));
        out << fmt::format("ny = {}\n", domain.length(1));
        out << fmt::format("t = {}\n", time_point.count());
        out << fmt::format("cycle = {}\n", cycle_number);
        WriteMatlabData(out, global_fab, eq, geom);
        out.flush();
      }
    } else {
      ::MPI_Reduce(fab.dataPtr(), nullptr, fab.size(), MPI_DOUBLE, MPI_SUM, 0,
                   comm);
    }
  }
}

std::vector<double>
GatherStates(const PatchHierarchy& hierarchy,
             basic_mdspan<const double, extents<3, dynamic_extent>> xs,
             MPI_Comm comm) {
  const int nlevel = hierarchy.GetNumberOfLevels();
  const int finest_level = nlevel - 1;
  const int ncomp = hierarchy.GetDataDescription().n_state_components;
  std::vector<double> buffer(xs.extent(1) * ncomp * nlevel);
  mdspan<double, 3> states(buffer.data(), xs.extent(1), ncomp, nlevel);
  for (int level = 0; level < nlevel; ++level) {
    const ::amrex::MultiFab& level_data =
    hierarchy.GetPatchLevel(level).data;
    const ::amrex::Geometry& level_geom = hierarchy.GetGeometry(level);
    ForEachFab(level_data, [&](const ::amrex::MFIter& mfi) {
      ForEachIndex(mfi.tilebox(), [&](auto... is) {
        double lo[3]{};
        double hi[3]{};
        const ::amrex::IntVect iv{int(is)...};
        level_geom.LoNode(iv, lo);
        level_geom.HiNode(iv, hi);
        for (int k = 0; k < xs.extent(1); ++k) {
          if (lo[0] <= xs(0, k) && xs(0, k) < hi[0] && lo[1] <= xs(1, k) &&
              xs(1, k) < hi[1] && lo[2] <= xs(2, k) && xs(2, k) < hi[2]) {
            for (int comp = 0; comp < level_data.nComp(); ++comp) {
              states(k, comp, level) = level_data[mfi](iv, comp);
            }
          }
        }
      });
    });
  }
  std::vector<double> global_buffer(buffer.size());
  ::MPI_Allreduce(buffer.data(), global_buffer.data(), global_buffer.size(),
                  MPI_DOUBLE, MPI_SUM, comm);
  states = mdspan<double, 3>(global_buffer.data(), xs.extent(1), ncomp, nlevel);
  for (int level = 1; level < nlevel; ++level) {
    for (int comp = 0; comp < ncomp; ++comp) {
      for (int i = 0; i < xs.extent(1); ++i) {
        if (states(i, comp, level) == 0.0) {
          states(i, comp, level) = states(i, comp, level - 1);
        }
      }
    }
  }
  std::vector<double> result(&states(0, 0, finest_level), &states(0, 0, finest_level) + xs.extent(1) * ncomp);
  return result;
}

} // namespace fub::amrex::cutcell

namespace fub::amrex {
std::vector<double>
GatherStates(const PatchHierarchy& hierarchy,
             basic_mdspan<const double, extents<3, dynamic_extent>> xs,
             MPI_Comm comm) {
  const int nlevel = hierarchy.GetNumberOfLevels();
  const int finest_level = nlevel - 1;
  const int ncomp = hierarchy.GetDataDescription().n_state_components;
  std::vector<double> buffer(xs.extent(1) * ncomp * nlevel);
  mdspan<double, 3> states(buffer.data(), xs.extent(1), ncomp, nlevel);
  for (int level = 0; level < nlevel; ++level) {
    const ::amrex::MultiFab& level_data =
        hierarchy.GetPatchLevel(level).data;
    const ::amrex::Geometry& level_geom = hierarchy.GetGeometry(level);
    ForEachFab(level_data, [&](const ::amrex::MFIter& mfi) {
      ForEachIndex(mfi.tilebox(), [&](auto... is) {
        double lo[3]{};
        double hi[3]{};
        const ::amrex::IntVect iv{int(is)...};
        level_geom.LoNode(iv, lo);
        level_geom.HiNode(iv, hi);
        for (int k = 0; k < xs.extent(1); ++k) {
          if (lo[0] <= xs(0, k) && xs(0, k) < hi[0] && lo[1] <= xs(1, k) &&
              xs(1, k) < hi[1] && lo[2] <= xs(2, k) && xs(2, k) < hi[2]) {
            for (int comp = 0; comp < level_data.nComp(); ++comp) {
              states(k, comp, level) = level_data[mfi](iv, comp);
            }
          }
        }
      });
    });
  }
  std::vector<double> global_buffer(buffer.size());
  ::MPI_Allreduce(buffer.data(), global_buffer.data(), global_buffer.size(),
                  MPI_DOUBLE, MPI_SUM, comm);
  states = mdspan<double, 3>(global_buffer.data(), xs.extent(1), ncomp, nlevel);
  for (int level = 1; level < nlevel; ++level) {
    for (int comp = 0; comp < ncomp; ++comp) {
      for (int i = 0; i < xs.extent(1); ++i) {
        if (states(i, comp, level) == 0.0) {
          states(i, comp, level) = states(i, comp, level - 1);
        }
      }
    }
  }
  std::vector<double> result(&states(0, 0, finest_level), &states(0, 0, finest_level) + xs.extent(1) * ncomp);
  return result;
}

} // namespace fub::amrex

static constexpr int Tube_Rank = 1;
static constexpr int Plenum_Rank = 3;

struct TemperatureRamp {
  using Complete = fub::IdealGasMix<Tube_Rank>::Complete;

  fub::IdealGasMix<Tube_Rank> equation_;

  void InitializeData(::amrex::MultiFab& data, const ::amrex::Geometry& geom) {
    fub::FlameMasterReactor& reactor = equation_.GetReactor();
    reactor.SetMoleFractions("N2:79,O2:21,H2:42");
    const double high_temp = 1450.0;
    const double low_temp = 300.0;
    Complete complete(equation_);
    Complete right(equation_);
    reactor.SetMoleFractions("N2:79,O2:21,H2:42");
    reactor.SetTemperature(low_temp);
    reactor.SetPressure(101325.0);
    equation_.CompleteFromReactor(right);

    fub::amrex::ForEachFab(data, [&](const ::amrex::MFIter& mfi) {
      fub::View<Complete> states =
          fub::amrex::MakeView<Complete>(data[mfi], equation_, mfi.tilebox());
      fub::ForEachIndex(fub::Box<0>(states), [&](std::ptrdiff_t i) {
        double x[AMREX_SPACEDIM] = {};
        geom.CellCenter(::amrex::IntVect{int(i)}, x);
        const double x0 = x[0] + 1.0;
        if (0.0 < x0 && x0 < 0.05) {
          const double d = std::clamp(x0 / 0.05, 0.0, 1.0);
          reactor.SetMoleFractions("N2:79,O2:21,H2:42");
          reactor.SetTemperature(d * low_temp + (1.0 - d) * high_temp);
          reactor.SetPressure(101325.0);
          equation_.CompleteFromReactor(complete);
          fub::Store(states, complete, {i});
        } else if (-0.05 < x0 && x0 < 0.0) {
          const double d = std::clamp(-x0 / 0.05, 0.0, 1.0);
          reactor.SetMoleFractions("N2:79,O2:21,H2:42");
          reactor.SetTemperature(d * low_temp + (1.0 - d) * high_temp);
          reactor.SetPressure(101325.0);
          equation_.CompleteFromReactor(complete);
          fub::Store(states, complete, {i});
        } else {
          fub::Store(states, right, {i});
        }
      });
    });
  }
};

auto MakeTubeSolver(int num_cells, int n_level, fub::Burke2012& mechanism) {
  const std::array<int, AMREX_SPACEDIM> n_cells{num_cells, 1, 1};
  const std::array<double, AMREX_SPACEDIM> xlower{-1.5, -0.015, -0.015};
  const std::array<double, AMREX_SPACEDIM> xupper{-0.03, +0.015, +0.015};
  const std::array<int, AMREX_SPACEDIM> periodicity{0, 0, 0};

  amrex::RealBox xbox(xlower, xupper);
  fub::IdealGasMix<Tube_Rank> equation{fub::FlameMasterReactor(mechanism)};

  using namespace fub::amrex;

  CartesianGridGeometry geometry;
  geometry.cell_dimensions = n_cells;
  geometry.coordinates = amrex::RealBox(xlower, xupper);

  PatchHierarchyOptions hier_opts;
  hier_opts.max_number_of_levels = n_level;
  hier_opts.refine_ratio = amrex::IntVect{2, 1, 1};

  amrex::Geometry geom(
      amrex::Box{{}, {n_cells[0] - 1, n_cells[1] - 1, n_cells[2] - 1}}, &xbox,
      -1, periodicity.data());
  geom.refine(hier_opts.refine_ratio);
  ::amrex::EB2::Build(::amrex::EB2::makeShop(::amrex::EB2::AllRegularIF()),
                      geom, hier_opts.refine_ratio, 1, 1);

  using Complete = fub::IdealGasMix<1>::Complete;
  GradientDetector gradient{equation, std::make_pair(&Complete::density, 5e-2),
                            std::make_pair(&Complete::pressure, 5e-2)};

  ::amrex::Box refine_box{{num_cells - 5, 0, 0}, {num_cells - 1, 0, 0}};
  ConstantBox constant_box{refine_box};

  TemperatureRamp initial_data{equation};

  BoundarySet boundaries{
      {ReflectiveBoundary{fub::execution::seq, equation, fub::Direction::X, 0},
       TransmissiveBoundary{fub::Direction::X, 1}}};

  //  PatchHierarchy hierarchy =
  //  ReadCheckpointFile("/Volumes/Maikel_Intenso/FiniteVolumeSolver_Build_3d/LongLinearShock_3d/Checkpoint/Tube_00108",
  //  MakeDataDescription(equation), geometry, hier_opts);
  PatchHierarchy hierarchy(equation, geometry, hier_opts);
  std::shared_ptr gridding = std::make_shared<GriddingAlgorithm>(
      hierarchy, initial_data, TagAllOf(gradient, constant_box, TagBuffer(2)),
      boundaries);
  gridding->InitializeHierarchy(0.0);

  //  fub::EinfeldtSignalVelocities<fub::IdealGasMix<Tube_Rank>> signals{};
  //  fub::HllMethod hll_method(equation, signals);
  // fub::MusclHancockMethod flux_method{equation, hll_method};
  fub::ideal_gas::MusclHancockPrimMethod<Tube_Rank> flux_method(equation);

  HyperbolicMethod method{FluxMethod(fub::execution::seq, flux_method),
                          ForwardIntegrator(fub::execution::seq),
                          Reconstruction(fub::execution::seq, equation)};

  return fub::amrex::IntegratorContext(gridding, method);
}

::amrex::Box BoxWhichContains(const ::amrex::RealBox& xbox,
                              const ::amrex::Geometry& geom) {
  ::amrex::Box domain = geom.Domain();
  ::amrex::IntVect lo = domain.smallEnd();
  ::amrex::IntVect up = domain.bigEnd();
  for (int d = 0; d < AMREX_SPACEDIM; ++d) {
    for (int i = domain.smallEnd(d); i < domain.bigEnd(d); ++i) {
      const double x = geom.CellCenter(i, d);
      if (x < xbox.lo(d)) {
        lo[d] = std::max(lo[d], i);
      }
      if (x > xbox.hi(d)) {
        up[d] = std::min(up[d], i);
      }
    }
  }
  return ::amrex::Box{lo, up};
}

auto MakePlenumSolver(int num_cells, int n_level, fub::Burke2012& mechanism) {
  const std::array<int, Plenum_Rank> n_cells{num_cells, num_cells, num_cells};
  const std::array<double, Plenum_Rank> xlower{-0.03, -0.15, -0.15};
  const std::array<double, Plenum_Rank> xupper{+0.27, +0.15, +0.15};
  const std::array<int, Plenum_Rank> periodicity{0, 0, 0};

  amrex::RealBox xbox(xlower, xupper);
  amrex::Geometry coarse_geom(
      amrex::Box{{}, {n_cells[0] - 1, n_cells[1] - 1, n_cells[2] - 1}}, &xbox,
      -1, periodicity.data());

  auto embedded_boundary = amrex::EB2::makeIntersection(
      amrex::EB2::PlaneIF({0.0, 0.0, 0.0}, {1.0, 0.0, 0.0}, false),
      amrex::EB2::CylinderIF(0.015, -1.0, 0, {1e6, 0.0, 0.0}, true));
  auto shop = amrex::EB2::makeShop(embedded_boundary);

  fub::IdealGasMix<Plenum_Rank> equation{mechanism};

  // Make Gridding Algorithm

  fub::amrex::CartesianGridGeometry geometry;
  geometry.cell_dimensions = n_cells;
  geometry.coordinates = amrex::RealBox(xlower, xupper);
  geometry.periodicity = periodicity;

  equation.GetReactor().SetMoleFractions("N2:79,O2:21");
  equation.GetReactor().SetTemperature(300.0);
  equation.GetReactor().SetPressure(101325.0);
  fub::Complete<fub::IdealGasMix<Plenum_Rank>> right(equation);
  equation.CompleteFromReactor(right);

  using namespace fub::amrex::cutcell;

  fub::amrex::cutcell::RiemannProblem initial_data(
      equation, fub::Halfspace({+1.0, 0.0, 0.0}, -0.04), right, right);

  PatchHierarchyOptions options{};
  options.max_number_of_levels = n_level;
  options.index_spaces = MakeIndexSpaces(shop, coarse_geom, n_level);

  using State = fub::Complete<fub::IdealGasMix<Plenum_Rank>>;
  GradientDetector gradients{equation, std::pair{&State::pressure, 0.1},
                             std::pair{&State::density, 0.05}};

  ::amrex::RealBox inlet{{-0.1, -0.015, -0.015}, {0.01, +0.015, +0.015}};
  const ::amrex::Box refine_box = BoxWhichContains(inlet, coarse_geom);
  ConstantBox constant_box{refine_box};

  BoundarySet boundary_condition{{TransmissiveBoundary{fub::Direction::X, 0},
                                  TransmissiveBoundary{fub::Direction::X, 1},
                                  TransmissiveBoundary{fub::Direction::Y, 0},
                                  TransmissiveBoundary{fub::Direction::Y, 1},
                                  TransmissiveBoundary{fub::Direction::Z, 0},
                                  TransmissiveBoundary{fub::Direction::Z, 1}}};

  //  PatchHierarchy hierarchy =
  //  ReadCheckpointFile("/Volumes/Maikel_Intenso/FiniteVolumeSolver_Build_3d/LongLinearShock_3d/Checkpoint/Plenum_00108",
  //  fub::amrex::MakeDataDescription(equation), geometry, options);
  PatchHierarchy hierarchy(equation, geometry, options);
  std::shared_ptr gridding = std::make_shared<GriddingAlgorithm>(
      std::move(hierarchy), initial_data,
      TagAllOf(TagCutCells(), gradients, constant_box, TagBuffer(2)),
      boundary_condition);
  gridding->InitializeHierarchy(0.0);

  // Make Solver

  fub::EinfeldtSignalVelocities<fub::IdealGasMix<Plenum_Rank>> signals{};
  fub::HllMethod hll_method{equation, signals};
  //  fub::MusclHancockMethod flux_method(equation, hll_method);
  fub::ideal_gas::MusclHancockPrimMethod<Plenum_Rank> flux_method(equation);
  fub::KbnCutCellMethod cutcell_method(flux_method, hll_method);

  HyperbolicMethod method{FluxMethod{fub::execution::openmp_simd, cutcell_method},
                          fub::amrex::cutcell::TimeIntegrator{},
                          Reconstruction{fub::execution::openmp_simd, equation}};

  return fub::amrex::cutcell::IntegratorContext(gridding, method);
}

int main(int /* argc */, char** /* argv */) {
  std::chrono::steady_clock::time_point wall_time_reference =
      std::chrono::steady_clock::now();

  fub::amrex::ScopeGuard _{};
  fub::Burke2012 mechanism{};

<<<<<<< HEAD
  const int n_level = 2;
  const int n_plenum_cells = 96;
=======
  const int n_level = 1;
  const int n_plenum_cells = 32;
>>>>>>> 4527c519
  const int n_tube_cells = [=] {
    int cells = 5 * n_plenum_cells;
    cells -= cells % 8;
    return cells;
  }();
  auto plenum = MakePlenumSolver(n_plenum_cells, n_level, mechanism);
  auto tube = MakeTubeSolver(n_tube_cells, n_level, mechanism);

  ::amrex::RealBox inlet{{-0.1, -0.015, -0.015}, {0.05, +0.015, +0.015}};

  fub::amrex::BlockConnection connection;
  connection.direction = fub::Direction::X;
  connection.side = 0;
  connection.plenum.id = 0;
  connection.plenum.mirror_box = BoxWhichContains(inlet, plenum.GetGeometry(0));
  connection.tube.id = 0;
  connection.tube.mirror_box =
      tube.GetGriddingAlgorithm()->GetPatchHierarchy().GetGeometry(0).Domain();

  fub::IdealGasMix<Plenum_Rank> equation{mechanism};
  fub::IdealGasMix<Tube_Rank> tube_equation{mechanism};

  fub::amrex::MultiBlockIntegratorContext context(
      fub::FlameMasterReactor(mechanism), {std::move(tube)},
      {std::move(plenum)}, {connection});

  fub::DimensionalSplitLevelIntegrator system_solver(fub::int_c<Plenum_Rank>,
                                                     std::move(context));

  fub::amrex::MultiBlockKineticSouceTerm source_term{
      tube_equation, system_solver.GetGriddingAlgorithm()};

  fub::DimensionalSplitSystemSourceSolver solver{system_solver, source_term};

  std::string base_name = "LongLinearShock_3d";

  std::vector<double> probes_buffer(6 * 3);
  fub::basic_mdspan<double, fub::extents<3, fub::dynamic_extent>> probes(
      probes_buffer.data(), 6);
  probes(0, 0) = 1.0E-6 * 0.03;
  probes(0, 1) = 4.0 * 0.03;
  probes(0, 2) = 9.0 * 0.03;
  probes(0, 3) = 14.0 * 0.03;
  probes(0, 4) = 19.0 * 0.03;
  probes(0, 5) = 24.0 * 0.03;

  std::vector<double> tube_probes_buffer(5 * 3);
  fub::basic_mdspan<double, fub::extents<3, fub::dynamic_extent>> tube_probes(
      tube_probes_buffer.data(), 5);
  tube_probes(0, 0) = -4.0 * 0.03;
  tube_probes(0, 1) = -9.0 * 0.03;
  tube_probes(0, 2) = -14.0 * 0.03;
  tube_probes(0, 3) = -19.0 * 0.03;
  tube_probes(0, 4) = -24.0 * 0.03;

  // Write Checkpoints 0min + every 5min
  //  const fub::Duration checkpoint_offest = std::chrono::minutes(5);
  //  fub::Duration next_checkpoint = std::chrono::minutes(0);
  auto output =
      [&](std::shared_ptr<fub::amrex::MultiBlockGriddingAlgorithm> gridding,
          auto cycle, auto timepoint, int output_num) {
        //        std::chrono::steady_clock::time_point now =
        //            std::chrono::steady_clock::now();
        //        auto duration = std::chrono::duration_cast<fub::Duration>(
        //            now - wall_time_reference);
        //        if (duration > next_checkpoint) {
        if (output_num == 0) {
          ::amrex::Print() << "Start Checkpointing.\n";
          fub::amrex::WriteCheckpointFile(
              fmt::format("{}/Checkpoint/Tube_{:05}", base_name, cycle),
              gridding->GetTubes()[0]->GetPatchHierarchy());
          fub::amrex::cutcell::WriteCheckpointFile(
              fmt::format("{}/Checkpoint/Plenum_{:05}", base_name, cycle),
              gridding->GetPlena()[0]->GetPatchHierarchy());
          ::amrex::Print() << "Finish Checkpointing.\n";

          ::amrex::Print() << "End Matlab Output.\n";
          std::ofstream out(
              fmt::format("{}/Plenum_{:05}.dat", base_name, cycle),
              std::ios::trunc);
          fub::amrex::cutcell::Write2Dfrom3D(
              out, gridding->GetPlena()[0]->GetPatchHierarchy(), equation,
              timepoint, cycle, context.GetMpiCommunicator());
          ::amrex::Print() << "End Matlab Output.\n";
        }
        //          next_checkpoint += checkpoint_offest;
        //        }
        if (output_num >= 0) {
          ::amrex::Print() << "Start Output for Probes.\n";
          {
            std::vector<double> buffer =
                GatherStates(gridding->GetTubes()[0]->GetPatchHierarchy(),
                             tube_probes, context.GetMpiCommunicator());
            fub::mdspan<const double, 2> states(buffer.data(), tube_probes.extent(1),
                       buffer.size() / tube_probes.extent(1));
            for (int i = tube_probes.extent(1) - 1; i >= 0; --i) {
              const double rho = states(i, 0);
              const double u = states(i, 1) / rho;
              const double T = states(i, 16);
              const double p = states(i, 14);
              const double t = timepoint.count();
              const double x = tube_probes(0, i);
              ::amrex::Print() << fmt::format(
                  "{:< 24.15g}{:< 24.15g}{:< 24.15g}{:< 24.15g}{:< 24.15g}{:< 24.15g}\n",
                  x, t, rho, u, T, p);
            }
          }

          {
            std::vector<double> buffer =
                GatherStates(gridding->GetPlena()[0]->GetPatchHierarchy(),
                             probes, context.GetMpiCommunicator());
            fub::mdspan<const double, 2> states(buffer.data(), probes.extent(1),
                       buffer.size() / probes.extent(1));
            for (int i = 0; i < probes.extent(1); ++i) {
              const double rho = states(i, 0);
              const double u = states(i, 1) / rho;
              const double v = states(i, 2) / rho;
              const double w = states(i, 3) / rho;
              const double a = states(i, 17);
              const double Ma = std::sqrt(u*u + v*v + w*w) / a;
              const double T = states(i, 18);
              const double p = states(i, 16);
              const double t = timepoint.count();
              const double x = probes(0, i);
              ::amrex::Print() << fmt::format(
                  "{:< 24.15g}{:< 24.15g}{:< 24.15g}{:< 24.15g}{:< 24.15g}{:< 24.15g}{:< 24.15g}\n",
                  x, t, rho, Ma, a, T, p);
            }
          }
          ::amrex::Print() << "End Output for Probes.\n";
        }
      };

  using namespace std::literals::chrono_literals;
  output(solver.GetGriddingAlgorithm(), solver.GetCycles(),
         solver.GetTimePoint(), 0);
  fub::RunOptions run_options{};
  run_options.final_time = 0.020s;
  run_options.output_interval = std::vector<fub::Duration>{0.1e-3s, 0.0s};
  run_options.output_frequency = std::vector<int>{0, 1};
  run_options.cfl = 0.8;
  try {
    fub::RunSimulation(solver, run_options, wall_time_reference, output,
                       fub::amrex::print);
  } catch (...) {
    ::amrex::Print() << "Caught an exception!\n";
    output(solver.GetGriddingAlgorithm(), solver.GetCycles(),
           solver.GetTimePoint(), 0);
    ::amrex::Print() << "Rethrow and terminate.\n";
    throw;
  }
}<|MERGE_RESOLUTION|>--- conflicted
+++ resolved
@@ -373,8 +373,8 @@
 
 auto MakePlenumSolver(int num_cells, int n_level, fub::Burke2012& mechanism) {
   const std::array<int, Plenum_Rank> n_cells{num_cells, num_cells, num_cells};
-  const std::array<double, Plenum_Rank> xlower{-0.03, -0.15, -0.15};
-  const std::array<double, Plenum_Rank> xupper{+0.27, +0.15, +0.15};
+  const std::array<double, Plenum_Rank> xlower{-0.03, -0.50, -0.50};
+  const std::array<double, Plenum_Rank> xupper{+0.97, +0.50, +0.50};
   const std::array<int, Plenum_Rank> periodicity{0, 0, 0};
 
   amrex::RealBox xbox(xlower, xupper);
@@ -458,15 +458,10 @@
   fub::amrex::ScopeGuard _{};
   fub::Burke2012 mechanism{};
 
-<<<<<<< HEAD
-  const int n_level = 2;
+  const int n_level = 1;
   const int n_plenum_cells = 96;
-=======
-  const int n_level = 1;
-  const int n_plenum_cells = 32;
->>>>>>> 4527c519
   const int n_tube_cells = [=] {
-    int cells = 5 * n_plenum_cells;
+    int cells = 3 * n_plenum_cells / 2;
     cells -= cells % 8;
     return cells;
   }();
