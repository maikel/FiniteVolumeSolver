--- conflicted
+++ resolved
@@ -444,16 +444,9 @@
   fub::ideal_gas::MusclHancockPrimMethod<Plenum_Rank> flux_method(equation);
   fub::KbnCutCellMethod cutcell_method(flux_method, hll_method);
 
-<<<<<<< HEAD
   HyperbolicMethod method{FluxMethod{fub::execution::openmp_simd, cutcell_method},
                           fub::amrex::cutcell::TimeIntegrator{},
                           Reconstruction{fub::execution::openmp_simd, equation}};
-=======
-  HyperbolicMethod method{
-      FluxMethod{fub::execution::simd, cutcell_method},
-      fub::amrex::cutcell::TimeIntegrator{},
-      Reconstruction{fub::execution::openmp_simd, equation}};
->>>>>>> f16f84fe
 
   return fub::amrex::cutcell::IntegratorContext(gridding, method);
 }
@@ -466,11 +459,7 @@
   fub::Burke2012 mechanism{};
 
   const int n_level = 2;
-<<<<<<< HEAD
-  auto plenum = MakePlenumSolver(96, n_level, mechanism);
-  auto tube = MakeTubeSolver(144, n_level, mechanism);
-=======
-  const int n_plenum_cells = 64;
+  const int n_plenum_cells = 96;
   const int n_tube_cells = [=] {
     int cells = 3 * n_plenum_cells / 2;
     cells -= cells % 8;
@@ -478,7 +467,6 @@
   }();
   auto plenum = MakePlenumSolver(n_plenum_cells, n_level, mechanism);
   auto tube = MakeTubeSolver(n_tube_cells, n_level, mechanism);
->>>>>>> f16f84fe
 
   ::amrex::RealBox inlet{{-0.1, -0.015, -0.015}, {0.05, +0.015, +0.015}};
 
