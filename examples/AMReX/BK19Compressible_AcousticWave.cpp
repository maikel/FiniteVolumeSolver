--- conflicted
+++ resolved
@@ -29,6 +29,7 @@
 #include "fub/AMReX/bk19/BK19LevelIntegrator.hpp"
 #include "fub/equations/CompressibleAdvection.hpp"
 
+
 struct AcousticWaveInitialData {
   using Complete = fub::CompressibleAdvection<2>::Complete;
   AcousticWaveInitialData(const fub::amrex::BK19PhysicalParameters&
@@ -181,12 +182,8 @@
   BOOST_LOG(info) << "BK19LevelIntegrator:";
   integrator_options.Print(info);
   BK19LevelIntegrator level_integrator(equation, std::move(advection), linop,
-<<<<<<< HEAD
                                        phys_param, integrator_options);
-=======
-                                       integrator_options);
   fub::NoSubcycleSolver solver(std::move(level_integrator));
->>>>>>> 291060ed
 
   BK19AdvectiveFluxes& Pv = solver.GetContext().GetAdvectiveFluxes(0);
   RecomputeAdvectiveFluxes(
@@ -227,4 +224,3 @@
     MPI_Finalize();
   }
 }
-
