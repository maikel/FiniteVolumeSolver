// Copyright (c) 2019 Maikel Nadolski
// Copyright (c) 2019 Stefan Vater
//
// Permission is hereby granted, free of charge, to any person obtaining a copy
// of this software and associated documentation files (the "Software"), to deal
// in the Software without restriction, including without limitation the rights
// to use, copy, modify, merge, publish, distribute, sublicense, and/or sell
// copies of the Software, and to permit persons to whom the Software is
// furnished to do so, subject to the following conditions:
//
// The above copyright notice and this permission notice shall be included in
// all copies or substantial portions of the Software.
//
// THE SOFTWARE IS PROVIDED "AS IS", WITHOUT WARRANTY OF ANY KIND, EXPRESS OR
// IMPLIED, INCLUDING BUT NOT LIMITED TO THE WARRANTIES OF MERCHANTABILITY,
// FITNESS FOR A PARTICULAR PURPOSE AND NONINFRINGEMENT. IN NO EVENT SHALL THE
// AUTHORS OR COPYRIGHT HOLDERS BE LIABLE FOR ANY CLAIM, DAMAGES OR OTHER
// LIABILITY, WHETHER IN AN ACTION OF CONTRACT, TORT OR OTHERWISE, ARISING FROM,
// OUT OF OR IN CONNECTION WITH THE SOFTWARE OR THE USE OR OTHER DEALINGS IN THE
// SOFTWARE.

#include "fub/AMReX/bk19/BK19LevelIntegrator.hpp"
#include "fub/AMReX/ForEachFab.hpp"
#include "fub/AMReX/ForEachIndex.hpp"
#include "fub/AMReX/MLMG/MLNodeHelmDualCstVel.hpp"
#include "fub/AMReX/bk19/BK19IntegratorContext.hpp"
#include "fub/AMReX/output/DebugOutput.hpp"
#include <AMReX_MLMG.H>

namespace fub::amrex {

DebugSnapshot::ComponentNames GetCompleteVariableNames() {
  using Equation = CompressibleAdvection<2>;
  fub::CompressibleAdvection<2> equation{};
  using Traits = StateTraits<Complete<Equation>>;
  constexpr auto names = Traits::names;
  const auto depths = Depths<Complete<Equation>>(equation);
  const std::size_t n_names =
      std::tuple_size<remove_cvref_t<decltype(names)>>::value;
  DebugSnapshot::ComponentNames varnames;
  varnames.reserve(n_names);
  boost::mp11::tuple_for_each(Zip(names, StateToTuple(depths)), [&](auto xs) {
    const int ncomp = std::get<1>(xs);
    if (ncomp == 1) {
      varnames.push_back(std::get<0>(xs));
    } else {
      for (int i = 0; i < ncomp; ++i) {
        varnames.push_back(fmt::format("{}_{}", std::get<0>(xs), i));
      }
    }
  });
  return varnames;
}

void WriteBK19Plotfile::operator()(const GriddingAlgorithm& grid) const {
  const fub::amrex::PatchHierarchy& hier = grid.GetPatchHierarchy();
  std::string name = fmt::format("{}/plt{:09}", plotfilename, grid.GetCycles());
  const int nlevels = hier.GetNumberOfLevels();
  const double time_point = hier.GetTimePoint().count();
  FUB_ASSERT(nlevels >= 0);
  std::size_t size = static_cast<std::size_t>(nlevels);
  ::amrex::Vector<const ::amrex::MultiFab*> mf(size);
  ::amrex::Vector<const ::amrex::MultiFab*> mfnodes(size);
  ::amrex::Vector<::amrex::Geometry> geoms(size);
  ::amrex::Vector<int> level_steps(size);
  ::amrex::Vector<::amrex::IntVect> ref_ratio(size);
  for (std::size_t i = 0; i < size; ++i) {
    mf[i] = &hier.GetPatchLevel(static_cast<int>(i)).data;
    geoms[i] = hier.GetGeometry(static_cast<int>(i));
    level_steps[i] = static_cast<int>(hier.GetCycles(static_cast<int>(i)));
    ref_ratio[i] = hier.GetRatioToCoarserLevel(static_cast<int>(i));
  }

  std::vector<std::string> varnames = GetCompleteVariableNames();
  ::amrex::Vector<std::string> vnames(varnames.begin(), varnames.end());

  ::amrex::Vector<std::string> rfs{"raw_fields"};
  ::amrex::WriteMultiLevelPlotfile(name, nlevels, mf, vnames, geoms, time_point,
                                   level_steps, ref_ratio, "HyperCLaw-V1.1",
                                   "Level_", "Cell", rfs);

  // write nodal raw fields
  for (int level = 0; level < int(size); ++level) {
    if (hier.GetPatchLevel(level).nodes) {
      const ::amrex::MultiFab& nodes = *hier.GetPatchLevel(level).nodes;
      WriteRawField(name, "pi", nodes, level);
    }
  }
}

void WriteRawField(const std::string& path, const std::string& name,
                   const ::amrex::MultiFab& data, int level) {
  ::amrex::VisMF::SetHeaderVersion(::amrex::VisMF::Header::Version_v1);
  const std::string raw_pltname = fmt::format("{}/raw_fields", path);
  const std::string level_prefix = "Level_";
  const std::string full_prefix =
      ::amrex::MultiFabFileFullPrefix(level, raw_pltname, level_prefix, name);
  ::amrex::VisMF::Write(data, full_prefix);
}

using ::amrex::MFIter;
using ::amrex::MultiFab;

// We give names to some magic zeros and ones.
inline constexpr int no_ghosts = 0;
inline constexpr int one_ghost_cell_width = 1;
inline constexpr int one_component = 1;

inline constexpr int Rank = AMREX_SPACEDIM;

using Equation = CompressibleAdvection<Rank>;

// For now the implementation assumes Rank == 2
static_assert(Rank == 2);

namespace {
IndexBox<2> BoxFromStencil_(const IndexBox<2>& box,
                            std::array<std::ptrdiff_t, 2> x_stencil,
                            std::array<std::ptrdiff_t, 2> y_stencil) {
  return Shrink(Shrink(box, Direction::X, x_stencil), Direction::Y, y_stencil);
}

// Apply the cell to face average to a specified cell_component on mf_cells and
// write its result into face_component of mf_faces.
void AverageCellToFace_(MultiFab& mf_faces, int face_component,
                        const MultiFab& mf_cells, int cell_component,
                        Direction dir) {
  if constexpr (Rank == 2) {
    FUB_ASSERT(dir == Direction::X || dir == Direction::Y);
    if (dir == Direction::X) {
      ForEachFab(mf_cells, [&](const MFIter& mfi) {
        auto cells = MakePatchDataView(mf_cells[mfi], cell_component);
        auto all_faces = MakePatchDataView(mf_faces[mfi], face_component);
        // We are cautious and only compute the average for faces which exist
        // and are in range for the cells which exist on our grid
        auto cell_box_for_stencil =
            BoxFromStencil_(cells.Box(), {1, 0}, {1, 1});
        auto face_box_for_stencil = Shrink(cell_box_for_stencil, dir, {0, 1});
        auto face_box = Intersect(all_faces.Box(), face_box_for_stencil);
        auto faces = all_faces.Subview(face_box);
        ForEachIndex(faces.Box(), [&](int i, int j) {
          // clang-format off
          faces(i, j) = 1.0 * cells(i - 1, j - 1) + 1.0 * cells(i, j - 1) +
                        2.0 * cells(i - 1,     j) + 2.0 * cells(i,     j) +
                        1.0 * cells(i - 1, j + 1) + 1.0 * cells(i, j + 1);
          faces(i, j) *= 0.125;
          // clang-format on
        });
      });
    } else {
      ForEachFab(mf_cells, [&](const MFIter& mfi) {
        auto cells = MakePatchDataView(mf_cells[mfi], cell_component);
        auto all_faces = MakePatchDataView(mf_faces[mfi], face_component);
        // We are cautious and only compute the average for faces which exist
        // and are in range for the cells which exist on our grid
        auto cell_box_for_stencil =
            BoxFromStencil_(cells.Box(), {1, 1}, {1, 0});
        auto face_box_for_stencil = Shrink(cell_box_for_stencil, dir, {0, 1});
        auto face_box = Intersect(all_faces.Box(), face_box_for_stencil);
        auto faces = all_faces.Subview(face_box);
        ForEachIndex(faces.Box(), [&](int i, int j) {
          // clang-format off
          faces(i, j) = 1.0 * cells(i - 1,     j) + 2.0 * cells(i,     j) + 1.0 * cells(i + 1,     j) +
                        1.0 * cells(i - 1, j - 1) + 2.0 * cells(i, j - 1) + 1.0 * cells(i + 1, j - 1);
          faces(i, j) *= 0.125;
          // clang-format on
        });
      });
    }
  }
}

// Apply the cell to node average to a specified cell_component on mf_cells and
// write its result into node_component of mf_nodes.
void AverageCellToNode_(MultiFab& mf_nodes, int node_component,
                        const MultiFab& mf_cells, int cell_component) {
  if constexpr (Rank == 2) {
    ForEachFab(mf_cells, [&](const MFIter& mfi) {
      auto cells = MakePatchDataView(mf_cells[mfi], cell_component);
      auto nodes = MakePatchDataView(mf_nodes[mfi], node_component);
      // We are cautious and only compute the average for nodes which exist
      // and are in range for the cells which exist on our grid
      ForEachIndex(nodes.Box(), [&](int i, int j) {
        // clang-format off
        nodes(i, j) = 0.25 * cells(i - 1, j - 1) + 0.25 * cells(i, j - 1) +
                      0.25 * cells(i - 1,     j) + 0.25 * cells(i,     j);
        // clang-format on
      });
    });
  }
}

void ComputePvFromScratch_(const IndexMapping<Equation>& index, MultiFab& dest,
                           const MultiFab& scratch,
                           const ::amrex::Periodicity& periodicity) {
  // Shall be: Pv[i] = PTdensity * v[i]
  // Compute Pv_i for each velocity direction
  for (std::size_t i = 0; i < index.momentum.size(); ++i) {
    const int dest_component = static_cast<int>(i);
    MultiFab::Copy(dest, scratch, index.PTdensity, dest_component,
                   one_component, no_ghosts);
    MultiFab::Multiply(dest, scratch, index.velocity[i], dest_component,
                       one_component, no_ghosts);
  }
  dest.FillBoundary(periodicity);
}
} // namespace

void RecomputeAdvectiveFluxes(const IndexMapping<Equation>& index,
                              std::array<MultiFab, Rank>& Pv_faces,
                              MultiFab& Pv_cells, const MultiFab& scratch,
                              const ::amrex::Periodicity& periodicity) {
  ComputePvFromScratch_(index, Pv_cells, scratch, periodicity);
  // Average Pv_i for each velocity direction
  constexpr int face_component = 0;
  for (std::size_t dir = 0; dir < index.velocity.size(); ++dir) {
    const int cell_component = static_cast<int>(dir);
    AverageCellToFace_(Pv_faces[dir], face_component, Pv_cells, cell_component,
                       Direction(dir));
  }
}

namespace {
Result<void, TimeStepTooLarge>
Advect_(BK19LevelIntegrator::AdvectionSolver& advection, int level, Duration dt,
        std::pair<int, int> subcycle) {
  return advection.AdvanceLevelNonRecursively(level, dt, subcycle);
}

void RecoverVelocityFromMomentum_(MultiFab& scratch,
                                  const IndexMapping<Equation>& index) {
  // MultiFab::Copy(dest, src, src_comp, dest_comp, n_comp, n_grow);
  // MultiFab::Divide(dest, src, src_comp, dest_comp, n_comp, n_grow);
  for (std::size_t i = 0; i < index.momentum.size(); ++i) {
    MultiFab::Copy(scratch, scratch, index.momentum[i], index.velocity[i],
                   one_component, no_ghosts);
    MultiFab::Divide(scratch, scratch, index.density, index.velocity[i],
                     one_component, no_ghosts);
  }
}

::amrex::MultiFab DoEulerBackward_(const IndexMapping<Equation>& index,
                                   ::amrex::MLNodeHelmDualCstVel& lin_op,
                                   const BK19PhysicalParameters& phys_param,
                                   const BK19LevelIntegratorOptions& options,
                                   BK19IntegratorContext& context, int level,
                                   Duration dt, DebugSnapshotProxy& dbg_sn) {

  MultiFab& scratch = context.GetScratch(level);
  const ::amrex::Geometry& geom = context.GetGeometry(level);
  const ::amrex::Periodicity periodicity = geom.periodicity();
  ::amrex::DistributionMapping distribution_map = scratch.DistributionMap();
  ::amrex::BoxArray on_cells = scratch.boxArray();
  ::amrex::BoxArray on_nodes = on_cells;
  on_nodes.surroundingNodes();

  // compute RHS for elliptic solve (equation (28) in [BK19] divided by -dt)
  // first compute diagonal part for compressibility
  MultiFab diagfac_cells(on_cells, distribution_map, one_component,
                         scratch.nGrow());
  MultiFab diagfac_nodes(on_nodes, distribution_map, one_component, no_ghosts);
<<<<<<< HEAD
  ForEachFab(diagfac_cells, [&](const MFIter& mfi) {
    span<double> diagfac = MakePatchDataView(diagfac_cells[mfi], 0).Span();
    span<double> PTdensity =
        MakePatchDataView(scratch[mfi], index.PTdensity).Span();
    FUB_ASSERT(diagfac.size() == PTdensity.size());
    for (std::ptrdiff_t i = 0; i < diagfac.size(); ++i) {
      diagfac[i] = -phys_param.alpha_p * phys_param.Msq / (phys_param.gamma - 1.0) *
                   std::pow(PTdensity[i], 2.0 - phys_param.gamma) / dt.count();
    }
=======
  ForEachFab(execution::openmp, diagfac_cells, [&](const MFIter& mfi) {
    ::amrex::Box tilebox = mfi.growntilebox();
    StridedDataView<double, AMREX_SPACEDIM> diagfac = MakePatchDataView(diagfac_cells[mfi], 0, tilebox);
    StridedDataView<double, AMREX_SPACEDIM> PTdensity = MakePatchDataView(scratch[mfi], index.PTdensity, tilebox);
    ForEachRow(std::tuple{diagfac, PTdensity}, [equation, dt](span<double> dfac,  span<double> PTdens) {
      for (std::ptrdiff_t i = 0; i < dfac.size(); ++i) {
        dfac[i] = -equation.alpha_p * equation.Msq / (equation.gamma - 1.0) *
                   std::pow(PTdens[i], 2.0 - equation.gamma) / dt.count();
      }
    });
>>>>>>> f14863a2
  });

  AverageCellToNode_(diagfac_nodes, 0, diagfac_cells, 0);

  // get pi from scratch
  const MultiFab& pi_old = context.GetPi(level);
  MultiFab diagcomp(on_nodes, distribution_map, one_component, no_ghosts);
  MultiFab::Copy(diagcomp, pi_old, 0, 0, one_component, no_ghosts);
  MultiFab::Multiply(diagcomp, diagfac_nodes, 0, 0, one_component, no_ghosts);

  // then compute divergence term
  // This assumes f = 0 and N = 0
  //
  // vector field needs one ghost cell width to compute divergence!
  MultiFab UV(on_cells, distribution_map, index.momentum.size(),
              one_ghost_cell_width);
  ComputePvFromScratch_(index, UV, scratch, periodicity);

  MultiFab rhs(on_nodes, distribution_map, one_component, no_ghosts);
  rhs.setVal(0.0);
  lin_op.compDivergence({&rhs}, {&UV});
  dbg_sn.SaveData(rhs, "rhs", geom);

  // take sum of diagonal term and divergence
  MultiFab::Add(rhs, diagcomp, 0, 0, one_component, no_ghosts);

  // This is to check if RHS sums up to zero in psinc case:
  //  ::amrex::Box node_domain = geom.Domain();
  //  node_domain.surroundingNodes();
  //  node_domain.setBig(0, node_domain.bigEnd(0) - 1);
  //  node_domain.setBig(1, node_domain.bigEnd(1) - 1);
  //  double rhs_sum = 0.0;
  //  ForEachFab(rhs, [&](const ::amrex::MFIter& mfi) {
  //    const ::amrex::Box subbox = mfi.validbox() & node_domain;
  //    rhs_sum += rhs[mfi].sum(subbox, 0);
  //  });
  //  if (rhs_sum > 1e-6) {
  //    throw std::runtime_error("Fehler!");
  //  }

  // Construct sigma / weight of Laplacian (equation (27) in [BK19]
  // divided by -dt)
  MultiFab sigma(on_cells, distribution_map, one_component, no_ghosts);
  sigma.setVal(phys_param.c_p * dt.count());
  MultiFab::Multiply(sigma, scratch, index.PTdensity, 0, one_component,
                     sigma.nGrow());
  MultiFab::Divide(sigma, scratch, index.PTinverse, 0, one_component,
                   sigma.nGrow());
  dbg_sn.SaveData(sigma, "sigma", geom);

  // set weights in linear operator
  lin_op.setSigma(level, sigma);
  // We only set the diagonal term for alpha_p > 0, since this also tells then
  // linear operator that it is non-singular and the RHS must not summ up to
  // zero.
  if (phys_param.alpha_p > 0.0) {
    lin_op.setAlpha(level, diagfac_nodes);
  }

  // solve elliptic equation for pi
  MultiFab pi(on_nodes, distribution_map, one_component, no_ghosts);
  pi.setVal(0.0);

  ::amrex::MLMG nodal_solver(lin_op);
  nodal_solver.setMaxIter(options.mlmg_max_iter);
  nodal_solver.setVerbose(options.mlmg_verbose);
  nodal_solver.setBottomVerbose(options.bottom_verbose);
  nodal_solver.setBottomMaxIter(options.bottom_max_iter);
  nodal_solver.setBottomToleranceAbs(options.bottom_tolerance_abs);
  nodal_solver.setBottomTolerance(options.bottom_tolerance_rel);
  nodal_solver.setAlwaysUseBNorm(options.always_use_bnorm);

  nodal_solver.solve({&pi}, {&rhs}, options.mlmg_tolerance_rel,
                     options.mlmg_tolerance_abs);
  dbg_sn.SaveData(pi, "pi", geom);

  // compute momentum correction
  MultiFab UV_correction(on_cells, distribution_map, index.momentum.size(),
                         no_ghosts);
  UV_correction.setVal(0.0);
  // this computes: -sigma Grad(pi)
  lin_op.getFluxes({&UV_correction}, {&pi});

  for (std::size_t i = 0; i < index.momentum.size(); ++i) {
    const int UV_component = static_cast<int>(i);
    MultiFab::Multiply(UV_correction, scratch, index.PTinverse, UV_component,
                       one_component, no_ghosts);
    // UV_correction is now a momentum correction. Thus add it.
    MultiFab::Add(scratch, UV_correction, UV_component, index.momentum[i],
                  one_component, no_ghosts);
  }
  dbg_sn.SaveData(
      UV_correction,
      DebugSnapshot::ComponentNames{"Momentum_corr0", "Momentum_corr1"}, geom);

  RecoverVelocityFromMomentum_(scratch, index);

  return pi;
}

void DoEulerForward_(const IndexMapping<Equation>& index,
                     ::amrex::MLNodeHelmDualCstVel& lin_op,
                     const BK19PhysicalParameters& phys_param,
                     BK19IntegratorContext& context, int level, Duration dt,
                     DebugSnapshotProxy& dbg_sn) {
  MultiFab& scratch = context.GetScratch(level);
  const ::amrex::Geometry& geom = context.GetGeometry(level);
  const ::amrex::Periodicity periodicity = geom.periodicity();

  ::amrex::DistributionMapping distribution_map = scratch.DistributionMap();
  ::amrex::BoxArray on_cells = scratch.boxArray();

  // vector field needs one ghost cell width to compute divergence
  MultiFab UV(on_cells, distribution_map, index.momentum.size(),
              one_ghost_cell_width);
  ComputePvFromScratch_(index, UV, scratch, periodicity);

  // construct sigma as in DoEulerBackward_, but without potential temperature
  // factor, since we correct the momentum right away
  MultiFab sigma(on_cells, distribution_map, one_component, no_ghosts);
  sigma.setVal(phys_param.c_p * dt.count());
  MultiFab::Multiply(sigma, scratch, index.PTdensity, 0, one_component,
                     sigma.nGrow());

  // we only need to set sigma in the linear operator, since we only need it
  // for the flux correction
  dbg_sn.SaveData(sigma, "sigma", geom);
  lin_op.setSigma(level, sigma);

  // To compute the fluxes from the old pi we need one ghost cell width
  // Thus, we use periodic boundaries for now and redistribute the pi_n onto the
  // boundary
  // TODO: What happens to pi otherwise?
  MultiFab& pi = context.GetPi(level);
  MultiFab momentum_correction(on_cells, distribution_map,
                               index.momentum.size(), no_ghosts);
  momentum_correction.setVal(0.0);
  // this computes: -sigma Grad(pi)
  lin_op.getFluxes({&momentum_correction}, {&pi});

  MultiFab::Add(scratch, momentum_correction, 0, index.momentum[0],
                index.momentum.size(), no_ghosts);
  dbg_sn.SaveData(
      momentum_correction,
      DebugSnapshot::ComponentNames{"Momentum_corr0", "Momentum_corr1"}, geom);

  RecoverVelocityFromMomentum_(scratch, index);

  // compute update for pi (compressible case), (equation (16) in [BK19])
  ::amrex::BoxArray on_nodes = on_cells;
  on_nodes.surroundingNodes();
  MultiFab div(on_nodes, distribution_map, one_component, no_ghosts);
  div.setVal(0.0);
  lin_op.compDivergence({&div}, {&UV});

  MultiFab dpidP_cells(on_cells, distribution_map, one_component,
                       scratch.nGrow());
  MultiFab dpidP_nodes(on_nodes, distribution_map, one_component, no_ghosts);
<<<<<<< HEAD
  ForEachFab(dpidP_cells, [&](const MFIter& mfi) {
    span<double> dpidP = MakePatchDataView(dpidP_cells[mfi], 0).Span();
    span<double> PTdensity =
        MakePatchDataView(scratch[mfi], index.PTdensity).Span();
    FUB_ASSERT(dpidP.size() == PTdensity.size());
    for (std::ptrdiff_t i = 0; i < dpidP.size(); ++i) {
      dpidP[i] = -dt.count() * (phys_param.gamma - 1.0) / phys_param.Msq *
                 std::pow(PTdensity[i], phys_param.gamma - 2.0);
    }
=======
  ForEachFab(execution::openmp, dpidP_cells, [&](const MFIter& mfi) {
    ::amrex::Box tilebox = mfi.growntilebox();
    StridedDataView<double, AMREX_SPACEDIM> dpidP = MakePatchDataView(dpidP_cells[mfi], 0, tilebox);
    StridedDataView<double, AMREX_SPACEDIM> PTdensity = MakePatchDataView(scratch[mfi], index.PTdensity, tilebox);
    ForEachRow(std::tuple{dpidP, PTdensity}, [equation, dt](span<double> dpi,  span<double> PTdens) {
      for (std::ptrdiff_t i = 0; i < dpi.size(); ++i) {
        dpi[i] = -dt.count() * (equation.gamma - 1.0) / equation.Msq *
                 std::pow(PTdens[i], equation.gamma - 2.0);
      }
    });
>>>>>>> f14863a2
  });


  AverageCellToNode_(dpidP_nodes, 0, dpidP_cells, 0);
  MultiFab::Multiply(div, dpidP_nodes, 0, 0, one_component, no_ghosts);
  // Note: It would be nice to just multiply by alpha_p=0 in the pseudo
  // incompressible limit. But that does not work, since before we divide by
  // Msq=0.
  if (phys_param.alpha_p > 0.0) {
    MultiFab::Add(pi, div, 0, 0, one_component, no_ghosts);
  }
}

} // namespace

BK19LevelIntegratorOptions::BK19LevelIntegratorOptions(
    const ProgramOptions& options) {
  mlmg_tolerance_rel =
      GetOptionOr(options, "mlmg_tolerance_rel", mlmg_tolerance_rel);
  mlmg_tolerance_abs =
      GetOptionOr(options, "mlmg_tolerance_abs", mlmg_tolerance_abs);
  mlmg_max_iter = GetOptionOr(options, "mlmg_max_iter", mlmg_max_iter);
  mlmg_verbose = GetOptionOr(options, "mlmg_verbose", mlmg_verbose);
  bottom_tolerance_rel =
      GetOptionOr(options, "bottom_tolerance_rel", bottom_tolerance_rel);
  bottom_tolerance_abs =
      GetOptionOr(options, "bottom_tolerance_abs", bottom_tolerance_abs);
  bottom_max_iter = GetOptionOr(options, "bottom_max_iter", bottom_max_iter);
  bottom_verbose = GetOptionOr(options, "bottom_verbose", bottom_verbose);
  always_use_bnorm = GetOptionOr(options, "always_use_bnorm", always_use_bnorm);
  prefix = GetOptionOr(options, "prefix", prefix);
  output_between_steps =
      GetOptionOr(options, "output_between_steps", output_between_steps);
}

BK19LevelIntegrator::BK19LevelIntegrator(
    const CompressibleAdvection<Rank>& equation, AdvectionSolver advection,
    std::shared_ptr<::amrex::MLNodeHelmDualCstVel> linop,
    const BK19PhysicalParameters& physical_parameters,
    const BK19LevelIntegratorOptions& options)
    : AdvectionSolver(std::move(advection)), phys_param_(physical_parameters),
      options_(options), equation_(equation), index_(equation_),
      lin_op_(std::move(linop)) {}

Result<void, TimeStepTooLarge>
BK19LevelIntegrator::AdvanceLevelNonRecursively(int level, Duration dt,
                                                std::pair<int, int> subcycle) {
  AdvectionSolver& advection = GetAdvection();
  BK19IntegratorContext& context = advection.GetContext();
  MultiFab& scratch = context.GetScratch(level);
  MultiFab& pi = context.GetPi(level);
  const ::amrex::Geometry& geom = context.GetGeometry(level);
  const ::amrex::Periodicity periodicity = geom.periodicity();

  DebugStorage& debug = *context.GetPatchHierarchy().GetDebugStorage();
  DebugSnapshotProxy dbgPreStep = debug.AddSnapshot("BK19_pre-step");
  DebugSnapshotProxy dbgAdvFlux = debug.AddSnapshot("BK19_advective_fluxes");
  DebugSnapshotProxy dbgAdv = debug.AddSnapshot("BK19_advect");
  DebugSnapshotProxy dbgAdvB = debug.AddSnapshot("BK19_advect-backward");
  DebugSnapshotProxy dbgAdvBF =
      debug.AddSnapshot("BK19_advect-backward-forward");
  DebugSnapshotProxy dbgAdvBFA =
      debug.AddSnapshot("BK19_advect-backward-forward-advect");
  DebugSnapshotProxy dbgAdvBFAB =
      debug.AddSnapshot("BK19_advect-backward-forward-advect-backward");

  dbgPreStep.SaveData(scratch, GetCompleteVariableNames(), geom);
  dbgPreStep.SaveData(pi, "pi", geom);

  // Save data on current time level for later use
  MultiFab scratch_aux(scratch.boxArray(), scratch.DistributionMap(),
                       scratch.nComp(), no_ghosts);
  scratch_aux.copy(scratch);
  BK19AdvectiveFluxes& Pv = context.GetAdvectiveFluxes(level);

  const Duration half_dt = 0.5 * dt;

  // 1) Compute current Pv and interpolate to face centered quantity
  //    Current Pv is given by: Pv = PTdensity * velocity
  RecomputeAdvectiveFluxes(index_, Pv.on_faces, Pv.on_cells, scratch,
                           periodicity);
  dbgAdvFlux.SaveData(scratch, GetCompleteVariableNames(), geom);
  dbgAdvFlux.SaveData(pi, "pi", geom);

  // 2) Do the advection with the face-centered Pv
  //    Open Question: Coarse Fine Boundary?
  //      - Need an option to do nothing there
  Result<void, TimeStepTooLarge> result =
      Advect_(advection, level, half_dt, subcycle);
  if (!result) {
    return result;
  }

  dbgAdv.SaveData(scratch, GetCompleteVariableNames(), geom);
  dbgAdv.SaveData(pi, "pi", geom);

  // 3) Do the first euler backward integration step for the source term
  context.FillGhostLayerSingleLevel(level);
  MultiFab pi_tmp = DoEulerBackward_(index_, *lin_op_, phys_param_, options_,
                                     context, level, half_dt, dbgAdvB);

  // 4) Recompute Pv at half time
  RecomputeAdvectiveFluxes(index_, Pv.on_faces, Pv.on_cells, scratch,
                           periodicity);

  dbgAdvB.SaveData(Pv.on_cells, DebugSnapshot::ComponentNames{"Pu", "Pv"},
                   geom);
  dbgAdvB.SaveData(Pv.on_faces[0], "Pu_faces", geom, ::amrex::SrcComp(0));
  dbgAdvB.SaveData(Pv.on_faces[1], "Pv_faces", geom, ::amrex::SrcComp(0));
  dbgAdvB.SaveData(scratch, GetCompleteVariableNames(), geom);

  // Copy data from old time level back to scratch
  scratch.copy(scratch_aux);
  context.FillGhostLayerSingleLevel(level);

  // 5) Explicit Euler with old scratch data
  //   - We need a current pi_n here. What is the initial one?
  DoEulerForward_(index_, *lin_op_, phys_param_, context, level, half_dt,
                  dbgAdvBF);

  dbgAdvBF.SaveData(scratch, GetCompleteVariableNames(), geom);
  dbgAdvBF.SaveData(pi, "pi", geom);

  // 6) Do the second advection step with half-time Pv and full time step
  //   - Currently, scratch contains the result of euler forward step,
  //     which started at the old time level.
  context.FillGhostLayerSingleLevel(level);
  result = Advect_(advection, level, dt, subcycle);
  if (!result) {
    return result;
  }

  dbgAdvBFA.SaveData(scratch, GetCompleteVariableNames(), geom);
  dbgAdvBFA.SaveData(pi, "pi", geom);

  // 6) Do the second euler backward integration step for the source term
  MultiFab pi_new = DoEulerBackward_(index_, *lin_op_, phys_param_, options_,
                                     context, level, half_dt, dbgAdvBFAB);

  // Copy pi_n+1 to pi_n
  context.GetPi(level).copy(pi_new);

  dbgAdvBFAB.SaveData(scratch, GetCompleteVariableNames(), geom);

  return boost::outcome_v2::success();
}

} // namespace fub::amrex<|MERGE_RESOLUTION|>--- conflicted
+++ resolved
@@ -259,28 +259,16 @@
   MultiFab diagfac_cells(on_cells, distribution_map, one_component,
                          scratch.nGrow());
   MultiFab diagfac_nodes(on_nodes, distribution_map, one_component, no_ghosts);
-<<<<<<< HEAD
-  ForEachFab(diagfac_cells, [&](const MFIter& mfi) {
-    span<double> diagfac = MakePatchDataView(diagfac_cells[mfi], 0).Span();
-    span<double> PTdensity =
-        MakePatchDataView(scratch[mfi], index.PTdensity).Span();
-    FUB_ASSERT(diagfac.size() == PTdensity.size());
-    for (std::ptrdiff_t i = 0; i < diagfac.size(); ++i) {
-      diagfac[i] = -phys_param.alpha_p * phys_param.Msq / (phys_param.gamma - 1.0) *
-                   std::pow(PTdensity[i], 2.0 - phys_param.gamma) / dt.count();
-    }
-=======
   ForEachFab(execution::openmp, diagfac_cells, [&](const MFIter& mfi) {
     ::amrex::Box tilebox = mfi.growntilebox();
     StridedDataView<double, AMREX_SPACEDIM> diagfac = MakePatchDataView(diagfac_cells[mfi], 0, tilebox);
     StridedDataView<double, AMREX_SPACEDIM> PTdensity = MakePatchDataView(scratch[mfi], index.PTdensity, tilebox);
-    ForEachRow(std::tuple{diagfac, PTdensity}, [equation, dt](span<double> dfac,  span<double> PTdens) {
+    ForEachRow(std::tuple{diagfac, PTdensity}, [phys_param, dt](span<double> dfac,  span<double> PTdens) {
       for (std::ptrdiff_t i = 0; i < dfac.size(); ++i) {
-        dfac[i] = -equation.alpha_p * equation.Msq / (equation.gamma - 1.0) *
-                   std::pow(PTdens[i], 2.0 - equation.gamma) / dt.count();
+        dfac[i] = -phys_param.alpha_p * phys_param.Msq / (phys_param.gamma - 1.0) *
+                   std::pow(PTdens[i], 2.0 - phys_param.gamma) / dt.count();
       }
     });
->>>>>>> f14863a2
   });
 
   AverageCellToNode_(diagfac_nodes, 0, diagfac_cells, 0);
@@ -439,28 +427,16 @@
   MultiFab dpidP_cells(on_cells, distribution_map, one_component,
                        scratch.nGrow());
   MultiFab dpidP_nodes(on_nodes, distribution_map, one_component, no_ghosts);
-<<<<<<< HEAD
-  ForEachFab(dpidP_cells, [&](const MFIter& mfi) {
-    span<double> dpidP = MakePatchDataView(dpidP_cells[mfi], 0).Span();
-    span<double> PTdensity =
-        MakePatchDataView(scratch[mfi], index.PTdensity).Span();
-    FUB_ASSERT(dpidP.size() == PTdensity.size());
-    for (std::ptrdiff_t i = 0; i < dpidP.size(); ++i) {
-      dpidP[i] = -dt.count() * (phys_param.gamma - 1.0) / phys_param.Msq *
-                 std::pow(PTdensity[i], phys_param.gamma - 2.0);
-    }
-=======
   ForEachFab(execution::openmp, dpidP_cells, [&](const MFIter& mfi) {
     ::amrex::Box tilebox = mfi.growntilebox();
     StridedDataView<double, AMREX_SPACEDIM> dpidP = MakePatchDataView(dpidP_cells[mfi], 0, tilebox);
     StridedDataView<double, AMREX_SPACEDIM> PTdensity = MakePatchDataView(scratch[mfi], index.PTdensity, tilebox);
-    ForEachRow(std::tuple{dpidP, PTdensity}, [equation, dt](span<double> dpi,  span<double> PTdens) {
+    ForEachRow(std::tuple{dpidP, PTdensity}, [phys_param, dt](span<double> dpi,  span<double> PTdens) {
       for (std::ptrdiff_t i = 0; i < dpi.size(); ++i) {
-        dpi[i] = -dt.count() * (equation.gamma - 1.0) / equation.Msq *
-                 std::pow(PTdens[i], equation.gamma - 2.0);
+        dpi[i] = -dt.count() * (phys_param.gamma - 1.0) / phys_param.Msq *
+                 std::pow(PTdens[i], phys_param.gamma - 2.0);
       }
     });
->>>>>>> f14863a2
   });
 
 
