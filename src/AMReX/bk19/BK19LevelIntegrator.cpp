--- conflicted
+++ resolved
@@ -278,16 +278,6 @@
   MultiFab diagfac_nodes(on_nodes, distribution_map, one_component, no_ghosts);
   ForEachFab(execution::openmp, diagfac_cells, [&](const MFIter& mfi) {
     ::amrex::Box tilebox = mfi.growntilebox();
-<<<<<<< HEAD
-    StridedDataView<double, AMREX_SPACEDIM> diagfac = MakePatchDataView(diagfac_cells[mfi], 0, tilebox);
-    StridedDataView<double, AMREX_SPACEDIM> PTdensity = MakePatchDataView(scratch[mfi], index.PTdensity, tilebox);
-    ForEachRow(std::tuple{diagfac, PTdensity}, [phys_param, dt](span<double> dfac,  span<double> PTdens) {
-      for (std::ptrdiff_t i = 0; i < dfac.size(); ++i) {
-        dfac[i] = -phys_param.alpha_p * phys_param.Msq / (phys_param.gamma - 1.0) *
-                   std::pow(PTdens[i], 2.0 - phys_param.gamma) / dt.count() * dt.count();
-      }
-    });
-=======
     StridedDataView<double, AMREX_SPACEDIM> diagfac =
         MakePatchDataView(diagfac_cells[mfi], 0, tilebox);
     StridedDataView<double, AMREX_SPACEDIM> PTdensity =
@@ -298,10 +288,9 @@
                    dfac[i] = -phys_param.alpha_p * phys_param.Msq /
                              (phys_param.gamma - 1.0) *
                              std::pow(PTdens[i], 2.0 - phys_param.gamma) /
-                             dt.count();
+                             dt.count() * dt.count();
                  }
                });
->>>>>>> 515ec9a3
   });
 
   AverageCellToNode_(diagfac_nodes, 0, diagfac_cells, 0);
@@ -453,24 +442,8 @@
   MultiFab momentum_correction(on_cells, distribution_map,
                                index.momentum.size(), no_ghosts);
   momentum_correction.setVal(0.0);
-
   // this computes: -sigma Grad(pi)
   lin_op.getFluxes({&momentum_correction}, {&pi});
-
-  MultiFab momentum_cross(on_cells, distribution_map,
-                               index.momentum.size(), no_ghosts);
-  MultiFab::Copy(momentum_cross, scratch, index.momentum[0], 0, index.momentum.size(), no_ghosts);
-
-  for (std::size_t i = 0; i < index.momentum.size(); ++i) {
-    size_t j = 1 - i;
-    double fac = i == 0 ? 1.0: -1.0;
-    const int current_component = static_cast<int>(i);
-    const int other_component = static_cast<int>(j);
-
-    double a = fac * dt.count() * phys_param.f_swtch[j] * phys_param.f;
-
-    MultiFab::Saxpy(momentum_correction, a, momentum_cross, other_component, current_component, one_component, no_ghosts);
-  }
 
   MultiFab::Add(scratch, momentum_correction, 0, index.momentum[0],
                 index.momentum.size(), no_ghosts);
@@ -601,13 +574,8 @@
 
   // 3) Do the first euler backward integration step for the source term
   context.FillGhostLayerSingleLevel(level);
-<<<<<<< HEAD
-  DoEulerBackward_(index_, *lin_op_, phys_param_, options_,
-                                     context, level, half_dt, dbgAdvB);
-=======
   DoEulerBackward_(index_, *lin_op_, phys_param_, options_, context, level,
                    half_dt, dbgAdvB);
->>>>>>> 515ec9a3
 
   // 4) Recompute Pv at half time
   RecomputeAdvectiveFluxes(index_, Pv.on_faces, Pv.on_cells, scratch,
