--- conflicted
+++ resolved
@@ -277,17 +277,6 @@
   MultiFab diagfac_cells(on_cells, distribution_map, one_component,
                          scratch.nGrow());
   MultiFab diagfac_nodes(on_nodes, distribution_map, one_component, no_ghosts);
-<<<<<<< HEAD
-  ForEachFab(diagfac_cells, [&](const MFIter& mfi) {
-    span<double> diagfac = MakePatchDataView(diagfac_cells[mfi], 0).Span();
-    span<double> PTdensity =
-        MakePatchDataView(scratch[mfi], index.PTdensity).Span();
-    FUB_ASSERT(diagfac.size() == PTdensity.size());
-    for (std::ptrdiff_t i = 0; i < diagfac.size(); ++i) {
-      diagfac[i] = -equation.alpha_p * equation.Msq / (equation.gamma - 1.0) *
-                   std::pow(PTdensity[i], 2.0 - equation.gamma) / dt.count() * dt.count();
-    }
-=======
   ForEachFab(execution::openmp, diagfac_cells, [&](const MFIter& mfi) {
     ::amrex::Box tilebox = mfi.growntilebox();
     StridedDataView<double, AMREX_SPACEDIM> diagfac = MakePatchDataView(diagfac_cells[mfi], 0, tilebox);
@@ -295,10 +284,9 @@
     ForEachRow(std::tuple{diagfac, PTdensity}, [equation, dt](span<double> dfac,  span<double> PTdens) {
       for (std::ptrdiff_t i = 0; i < dfac.size(); ++i) {
         dfac[i] = -equation.alpha_p * equation.Msq / (equation.gamma - 1.0) *
-                   std::pow(PTdens[i], 2.0 - equation.gamma) / dt.count();
+                   std::pow(PTdens[i], 2.0 - equation.gamma) / dt.count() * dt.count();
       }
     });
->>>>>>> 259640b8
   });
 
   AverageCellToNode_(diagfac_nodes, 0, diagfac_cells, 0);
