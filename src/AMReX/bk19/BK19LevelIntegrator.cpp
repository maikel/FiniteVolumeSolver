// Copyright (c) 2019 Maikel Nadolski
// Copyright (c) 2019 Stefan Vater
//
// Permission is hereby granted, free of charge, to any person obtaining a copy
// of this software and associated documentation files (the "Software"), to deal
// in the Software without restriction, including without limitation the rights
// to use, copy, modify, merge, publish, distribute, sublicense, and/or sell
// copies of the Software, and to permit persons to whom the Software is
// furnished to do so, subject to the following conditions:
//
// The above copyright notice and this permission notice shall be included in
// all copies or substantial portions of the Software.
//
// THE SOFTWARE IS PROVIDED "AS IS", WITHOUT WARRANTY OF ANY KIND, EXPRESS OR
// IMPLIED, INCLUDING BUT NOT LIMITED TO THE WARRANTIES OF MERCHANTABILITY,
// FITNESS FOR A PARTICULAR PURPOSE AND NONINFRINGEMENT. IN NO EVENT SHALL THE
// AUTHORS OR COPYRIGHT HOLDERS BE LIABLE FOR ANY CLAIM, DAMAGES OR OTHER
// LIABILITY, WHETHER IN AN ACTION OF CONTRACT, TORT OR OTHERWISE, ARISING FROM,
// OUT OF OR IN CONNECTION WITH THE SOFTWARE OR THE USE OR OTHER DEALINGS IN THE
// SOFTWARE.

#include "fub/AMReX/bk19/BK19LevelIntegrator.hpp"
#include "fub/AMReX/ForEachFab.hpp"
#include "fub/AMReX/ForEachIndex.hpp"
#include "fub/AMReX/MLMG/MLNodeHelmDualCstVel.hpp"
#include "fub/AMReX/bk19/BK19IntegratorContext.hpp"
#include "fub/AMReX/output/DebugOutput.hpp"
#include <AMReX_MLMG.H>

namespace fub::amrex {

DebugSnapshot::ComponentNames GetCompleteVariableNames() {
  using Equation = CompressibleAdvection<2>;
  fub::CompressibleAdvection<2> equation{};
  using Traits = StateTraits<Complete<Equation>>;
  constexpr auto names = Traits::names;
  const auto depths = Depths<Complete<Equation>>(equation);
  const std::size_t n_names =
      std::tuple_size<remove_cvref_t<decltype(names)>>::value;
  DebugSnapshot::ComponentNames varnames;
  varnames.reserve(n_names);
  boost::mp11::tuple_for_each(Zip(names, StateToTuple(depths)), [&](auto xs) {
    const int ncomp = std::get<1>(xs);
    if (ncomp == 1) {
      varnames.push_back(std::get<0>(xs));
    } else {
      for (int i = 0; i < ncomp; ++i) {
        varnames.push_back(fmt::format("{}_{}", std::get<0>(xs), i));
      }
    }
  });
  return varnames;
}

void WriteBK19Plotfile::operator()(const GriddingAlgorithm& grid) const {
  const fub::amrex::PatchHierarchy& hier = grid.GetPatchHierarchy();
  std::string name = fmt::format("{}/plt{:09}", plotfilename, grid.GetCycles());
  const int nlevels = hier.GetNumberOfLevels();
  const double time_point = hier.GetTimePoint().count();
  FUB_ASSERT(nlevels >= 0);
  std::size_t size = static_cast<std::size_t>(nlevels);
  ::amrex::Vector<const ::amrex::MultiFab*> mf(size);
  ::amrex::Vector<const ::amrex::MultiFab*> mfnodes(size);
  ::amrex::Vector<::amrex::Geometry> geoms(size);
  ::amrex::Vector<int> level_steps(size);
  ::amrex::Vector<::amrex::IntVect> ref_ratio(size);
  for (std::size_t i = 0; i < size; ++i) {
    mf[i] = &hier.GetPatchLevel(static_cast<int>(i)).data;
    geoms[i] = hier.GetGeometry(static_cast<int>(i));
    level_steps[i] = static_cast<int>(hier.GetCycles(static_cast<int>(i)));
    ref_ratio[i] = hier.GetRatioToCoarserLevel(static_cast<int>(i));
  }

  std::vector<std::string> varnames = GetCompleteVariableNames();
  ::amrex::Vector<std::string> vnames(varnames.begin(), varnames.end());

  ::amrex::Vector<std::string> rfs{"raw_fields"};
  ::amrex::WriteMultiLevelPlotfile(name, nlevels, mf, vnames, geoms, time_point,
                                   level_steps, ref_ratio, "HyperCLaw-V1.1",
                                   "Level_", "Cell", rfs);

  // write nodal raw fields
  for (int level = 0; level < int(size); ++level) {
    if (hier.GetPatchLevel(level).nodes) {
      const ::amrex::MultiFab& nodes = *hier.GetPatchLevel(level).nodes;
      WriteRawField(name, "pi", nodes, level);
    }
  }
}

void WriteRawField(const std::string& path, const std::string& name,
                   const ::amrex::MultiFab& data, int level) {
  ::amrex::VisMF::SetHeaderVersion(::amrex::VisMF::Header::Version_v1);
  const std::string raw_pltname = fmt::format("{}/raw_fields", path);
  const std::string level_prefix = "Level_";
  const std::string full_prefix =
      ::amrex::MultiFabFileFullPrefix(level, raw_pltname, level_prefix, name);
  ::amrex::VisMF::Write(data, full_prefix);
}

using ::amrex::MFIter;
using ::amrex::MultiFab;

// We give names to some magic zeros and ones.
inline constexpr int no_ghosts = 0;
inline constexpr int one_ghost_cell_width = 1;
inline constexpr int one_component = 1;

inline constexpr int Rank = AMREX_SPACEDIM;

using Equation = CompressibleAdvection<Rank>;

// For now the implementation assumes Rank == 2
static_assert(Rank == 2);

namespace {
IndexBox<2> BoxFromStencil_(const IndexBox<2>& box,
                            std::array<std::ptrdiff_t, 2> x_stencil,
                            std::array<std::ptrdiff_t, 2> y_stencil) {
  return Shrink(Shrink(box, Direction::X, x_stencil), Direction::Y, y_stencil);
}

// Apply the cell to face average to a specified cell_component on mf_cells and
// write its result into face_component of mf_faces.
void AverageCellToFace_(MultiFab& mf_faces, int face_component,
                        const MultiFab& mf_cells, int cell_component,
                        Direction dir) {
  if constexpr (Rank == 2) {
    FUB_ASSERT(dir == Direction::X || dir == Direction::Y);
    if (dir == Direction::X) {
      ForEachFab(mf_cells, [&](const MFIter& mfi) {
        auto cells = MakePatchDataView(mf_cells[mfi], cell_component);
        auto all_faces = MakePatchDataView(mf_faces[mfi], face_component);
        // We are cautious and only compute the average for faces which exist
        // and are in range for the cells which exist on our grid
        auto cell_box_for_stencil =
            BoxFromStencil_(cells.Box(), {1, 0}, {1, 1});
        auto face_box_for_stencil = Shrink(cell_box_for_stencil, dir, {0, 1});
        auto face_box = Intersect(all_faces.Box(), face_box_for_stencil);
        auto faces = all_faces.Subview(face_box);
        ForEachIndex(faces.Box(), [&](int i, int j) {
          // clang-format off
          faces(i, j) = 1.0 * cells(i - 1, j - 1) + 1.0 * cells(i, j - 1) +
                        2.0 * cells(i - 1,     j) + 2.0 * cells(i,     j) +
                        1.0 * cells(i - 1, j + 1) + 1.0 * cells(i, j + 1);
          faces(i, j) *= 0.125;
          // clang-format on
        });
      });
    } else {
      ForEachFab(mf_cells, [&](const MFIter& mfi) {
        auto cells = MakePatchDataView(mf_cells[mfi], cell_component);
        auto all_faces = MakePatchDataView(mf_faces[mfi], face_component);
        // We are cautious and only compute the average for faces which exist
        // and are in range for the cells which exist on our grid
        auto cell_box_for_stencil =
            BoxFromStencil_(cells.Box(), {1, 1}, {1, 0});
        auto face_box_for_stencil = Shrink(cell_box_for_stencil, dir, {0, 1});
        auto face_box = Intersect(all_faces.Box(), face_box_for_stencil);
        auto faces = all_faces.Subview(face_box);
        ForEachIndex(faces.Box(), [&](int i, int j) {
          // clang-format off
          faces(i, j) = 1.0 * cells(i - 1,     j) + 2.0 * cells(i,     j) + 1.0 * cells(i + 1,     j) +
                        1.0 * cells(i - 1, j - 1) + 2.0 * cells(i, j - 1) + 1.0 * cells(i + 1, j - 1);
          faces(i, j) *= 0.125;
          // clang-format on
        });
      });
    }
  }
}

// Apply the cell to node average to a specified cell_component on mf_cells and
// write its result into node_component of mf_nodes.
void AverageCellToNode_(MultiFab& mf_nodes, int node_component,
                        const MultiFab& mf_cells, int cell_component) {
  if constexpr (Rank == 2) {
    ForEachFab(mf_cells, [&](const MFIter& mfi) {
      auto cells = MakePatchDataView(mf_cells[mfi], cell_component);
      auto nodes = MakePatchDataView(mf_nodes[mfi], node_component);
      // We are cautious and only compute the average for nodes which exist
      // and are in range for the cells which exist on our grid
      ForEachIndex(nodes.Box(), [&](int i, int j) {
        // clang-format off
        nodes(i, j) = 0.25 * cells(i - 1, j - 1) + 0.25 * cells(i, j - 1) +
                      0.25 * cells(i - 1,     j) + 0.25 * cells(i,     j);
        // clang-format on
      });
    });
  }
}

void ComputePvFromScratch_(const IndexMapping<Equation>& index, MultiFab& dest,
                           const MultiFab& scratch,
                           const ::amrex::Periodicity& periodicity) {
  // Shall be: Pv[i] = PTdensity * v[i]
  // Compute Pv_i for each velocity direction
  for (std::size_t i = 0; i < index.momentum.size(); ++i) {
    const int dest_component = static_cast<int>(i);
    MultiFab::Copy(dest, scratch, index.PTdensity, dest_component,
                   one_component, no_ghosts);
    MultiFab::Multiply(dest, scratch, index.velocity[i], dest_component,
                       one_component, no_ghosts);
  }
  dest.FillBoundary(periodicity);
}
} // namespace

void RecomputeAdvectiveFluxes(const IndexMapping<Equation>& index,
                              std::array<MultiFab, Rank>& Pv_faces,
                              MultiFab& Pv_cells, const MultiFab& scratch,
                              const ::amrex::Periodicity& periodicity) {
  ComputePvFromScratch_(index, Pv_cells, scratch, periodicity);
  // Average Pv_i for each velocity direction
  constexpr int face_component = 0;
  for (std::size_t dir = 0; dir < index.velocity.size(); ++dir) {
    const int cell_component = static_cast<int>(dir);
    AverageCellToFace_(Pv_faces[dir], face_component, Pv_cells, cell_component,
                       Direction(dir));
  }
}

namespace {
Result<void, TimeStepTooLarge>
Advect_(BK19LevelIntegrator::AdvectionSolver& advection, int level, Duration dt,
        std::pair<int, int> subcycle) {
  return advection.AdvanceLevelNonRecursively(level, dt, subcycle);
}

void RecoverVelocityFromMomentum_(MultiFab& scratch,
                                  const IndexMapping<Equation>& index) {
  // MultiFab::Copy(dest, src, src_comp, dest_comp, n_comp, n_grow);
  // MultiFab::Divide(dest, src, src_comp, dest_comp, n_comp, n_grow);
  for (std::size_t i = 0; i < index.momentum.size(); ++i) {
    MultiFab::Copy(scratch, scratch, index.momentum[i], index.velocity[i],
                   one_component, no_ghosts);
    MultiFab::Divide(scratch, scratch, index.density, index.velocity[i],
                     one_component, no_ghosts);
  }
}

::amrex::MultiFab DoEulerBackward_(const IndexMapping<Equation>& index,
                                   ::amrex::MLNodeHelmDualCstVel& lin_op,
                                   const BK19PhysicalParameters& phys_param,
                                   const BK19LevelIntegratorOptions& options,
                                   BK19IntegratorContext& context, int level,
                                   Duration dt, DebugSnapshotProxy& dbg_sn) {

  MultiFab& scratch = context.GetScratch(level);
  const ::amrex::Geometry& geom = context.GetGeometry(level);
  const ::amrex::Periodicity periodicity = geom.periodicity();
  ::amrex::DistributionMapping distribution_map = scratch.DistributionMap();
  ::amrex::BoxArray on_cells = scratch.boxArray();
  ::amrex::BoxArray on_nodes = on_cells;
  on_nodes.surroundingNodes();

  // compute RHS for elliptic solve (equation (28) in [BK19] divided by -dt)
  // first compute diagonal part for compressibility
  MultiFab diagfac_cells(on_cells, distribution_map, one_component,
                         scratch.nGrow());
  MultiFab diagfac_nodes(on_nodes, distribution_map, one_component, no_ghosts);
  ForEachFab(diagfac_cells, [&](const MFIter& mfi) {
    span<double> diagfac = MakePatchDataView(diagfac_cells[mfi], 0).Span();
    span<double> PTdensity =
        MakePatchDataView(scratch[mfi], index.PTdensity).Span();
    FUB_ASSERT(diagfac.size() == PTdensity.size());
    for (std::ptrdiff_t i = 0; i < diagfac.size(); ++i) {
      diagfac[i] = -phys_param.alpha_p * phys_param.Msq / (phys_param.gamma - 1.0) *
                   std::pow(PTdensity[i], 2.0 - phys_param.gamma) / dt.count();
    }
  });
  AverageCellToNode_(diagfac_nodes, 0, diagfac_cells, 0);

  // get pi from scratch
  const MultiFab& pi_old = context.GetPi(level);
  MultiFab diagcomp(on_nodes, distribution_map, one_component, no_ghosts);
  MultiFab::Copy(diagcomp, pi_old, 0, 0, one_component, no_ghosts);
  MultiFab::Multiply(diagcomp, diagfac_nodes, 0, 0, one_component, no_ghosts);

  // then compute divergence term
  // This assumes f = 0 and N = 0
  //
  // vector field needs one ghost cell width to compute divergence!
  MultiFab UV(on_cells, distribution_map, index.momentum.size(),
              one_ghost_cell_width);
  ComputePvFromScratch_(index, UV, scratch, periodicity);

  MultiFab rhs(on_nodes, distribution_map, one_component, no_ghosts);
  rhs.setVal(0.0);
  lin_op.compDivergence({&rhs}, {&UV});
  dbg_sn.SaveData(rhs, "rhs", geom);

  // take sum of diagonal term and divergence
  MultiFab::Add(rhs, diagcomp, 0, 0, one_component, no_ghosts);

  // This is to check if RHS sums up to zero in psinc case:
  //  ::amrex::Box node_domain = geom.Domain();
  //  node_domain.surroundingNodes();
  //  node_domain.setBig(0, node_domain.bigEnd(0) - 1);
  //  node_domain.setBig(1, node_domain.bigEnd(1) - 1);
  //  double rhs_sum = 0.0;
  //  ForEachFab(rhs, [&](const ::amrex::MFIter& mfi) {
  //    const ::amrex::Box subbox = mfi.validbox() & node_domain;
  //    rhs_sum += rhs[mfi].sum(subbox, 0);
  //  });
  //  if (rhs_sum > 1e-6) {
  //    throw std::runtime_error("Fehler!");
  //  }

  // Construct sigma / weight of Laplacian (equation (27) in [BK19]
  // divided by -dt)
  MultiFab sigma(on_cells, distribution_map, one_component, no_ghosts);
  sigma.setVal(phys_param.c_p * dt.count());
  MultiFab::Multiply(sigma, scratch, index.PTdensity, 0, one_component,
                     sigma.nGrow());
  MultiFab::Divide(sigma, scratch, index.PTinverse, 0, one_component,
                   sigma.nGrow());
  dbg_sn.SaveData(sigma, "sigma", geom);

  // set weights in linear operator
  lin_op.setSigma(level, sigma);
  // We only set the diagonal term for alpha_p > 0, since this also tells then
  // linear operator that it is non-singular and the RHS must not summ up to
  // zero.
  if (phys_param.alpha_p > 0.0) {
    lin_op.setAlpha(level, diagfac_nodes);
  }

  // solve elliptic equation for pi
  MultiFab pi(on_nodes, distribution_map, one_component, no_ghosts);
  pi.setVal(0.0);

  ::amrex::MLMG nodal_solver(lin_op);
  nodal_solver.setMaxIter(options.mlmg_max_iter);
  nodal_solver.setVerbose(options.mlmg_verbose);
  nodal_solver.setBottomVerbose(options.bottom_verbose);
  nodal_solver.setBottomMaxIter(options.bottom_max_iter);
  nodal_solver.setBottomToleranceAbs(options.bottom_tolerance_abs);
  nodal_solver.setBottomTolerance(options.bottom_tolerance_rel);
  nodal_solver.setAlwaysUseBNorm(options.always_use_bnorm);

  nodal_solver.solve({&pi}, {&rhs}, options.mlmg_tolerance_rel,
                     options.mlmg_tolerance_abs);
  dbg_sn.SaveData(pi, "pi", geom);

  // compute momentum correction
  MultiFab UV_correction(on_cells, distribution_map, index.momentum.size(),
                         no_ghosts);
  UV_correction.setVal(0.0);
  // this computes: -sigma Grad(pi)
  lin_op.getFluxes({&UV_correction}, {&pi});

  for (std::size_t i = 0; i < index.momentum.size(); ++i) {
    const int UV_component = static_cast<int>(i);
    MultiFab::Multiply(UV_correction, scratch, index.PTinverse, UV_component,
                       one_component, no_ghosts);
    // UV_correction is now a momentum correction. Thus add it.
    MultiFab::Add(scratch, UV_correction, UV_component, index.momentum[i],
                  one_component, no_ghosts);
  }
  dbg_sn.SaveData(
      UV_correction,
      DebugSnapshot::ComponentNames{"Momentum_corr0", "Momentum_corr1"}, geom);

  RecoverVelocityFromMomentum_(scratch, index);

  return pi;
}

void DoEulerForward_(const IndexMapping<Equation>& index,
                     ::amrex::MLNodeHelmDualCstVel& lin_op,
<<<<<<< HEAD
                     const BK19PhysicalParameters& phys_param,
                     BK19IntegratorContext& context, int level, Duration dt) {
=======
                     BK19IntegratorContext& context, int level, Duration dt,
                     DebugSnapshotProxy& dbg_sn) {
>>>>>>> 291060ed
  MultiFab& scratch = context.GetScratch(level);
  const ::amrex::Geometry& geom = context.GetGeometry(level);
  const ::amrex::Periodicity periodicity = geom.periodicity();

  ::amrex::DistributionMapping distribution_map = scratch.DistributionMap();
  ::amrex::BoxArray on_cells = scratch.boxArray();

  // vector field needs one ghost cell width to compute divergence
  MultiFab UV(on_cells, distribution_map, index.momentum.size(),
              one_ghost_cell_width);
  ComputePvFromScratch_(index, UV, scratch, periodicity);

  // construct sigma as in DoEulerBackward_, but without potential temperature
  // factor, since we correct the momentum right away
  MultiFab sigma(on_cells, distribution_map, one_component, no_ghosts);
  sigma.setVal(phys_param.c_p * dt.count());
  MultiFab::Multiply(sigma, scratch, index.PTdensity, 0, one_component,
                     sigma.nGrow());

  // we only need to set sigma in the linear operator, since we only need it
  // for the flux correction
  dbg_sn.SaveData(sigma, "sigma", geom);
  lin_op.setSigma(level, sigma);

  // To compute the fluxes from the old pi we need one ghost cell width
  // Thus, we use periodic boundaries for now and redistribute the pi_n onto the
  // boundary
  // TODO: What happens to pi otherwise?
  MultiFab& pi = context.GetPi(level);
  MultiFab momentum_correction(on_cells, distribution_map,
                               index.momentum.size(), no_ghosts);
  momentum_correction.setVal(0.0);
  // this computes: -sigma Grad(pi)
  lin_op.getFluxes({&momentum_correction}, {&pi});

  MultiFab::Add(scratch, momentum_correction, 0, index.momentum[0],
                index.momentum.size(), no_ghosts);
  dbg_sn.SaveData(
      momentum_correction,
      DebugSnapshot::ComponentNames{"Momentum_corr0", "Momentum_corr1"}, geom);

  RecoverVelocityFromMomentum_(scratch, index);

  // compute update for pi (compressible case), (equation (16) in [BK19])
  ::amrex::BoxArray on_nodes = on_cells;
  on_nodes.surroundingNodes();
  MultiFab div(on_nodes, distribution_map, one_component, no_ghosts);
  div.setVal(0.0);
  lin_op.compDivergence({&div}, {&UV});

  MultiFab dpidP_cells(on_cells, distribution_map, one_component,
                       scratch.nGrow());
  MultiFab dpidP_nodes(on_nodes, distribution_map, one_component, no_ghosts);
  ForEachFab(dpidP_cells, [&](const MFIter& mfi) {
    span<double> dpidP = MakePatchDataView(dpidP_cells[mfi], 0).Span();
    span<double> PTdensity =
        MakePatchDataView(scratch[mfi], index.PTdensity).Span();
    FUB_ASSERT(dpidP.size() == PTdensity.size());
    for (std::ptrdiff_t i = 0; i < dpidP.size(); ++i) {
      dpidP[i] = -dt.count() * (phys_param.gamma - 1.0) / phys_param.Msq *
                 std::pow(PTdensity[i], phys_param.gamma - 2.0);
    }
  });
  AverageCellToNode_(dpidP_nodes, 0, dpidP_cells, 0);
  MultiFab::Multiply(div, dpidP_nodes, 0, 0, one_component, no_ghosts);
  // Note: It would be nice to just multiply by alpha_p=0 in the pseudo
  // incompressible limit. But that does not work, since before we divide by
  // Msq=0.
  if (phys_param.alpha_p > 0.0) {
    MultiFab::Add(pi, div, 0, 0, one_component, no_ghosts);
  }
}

} // namespace

BK19LevelIntegratorOptions::BK19LevelIntegratorOptions(
    const ProgramOptions& options) {
  mlmg_tolerance_rel =
      GetOptionOr(options, "mlmg_tolerance_rel", mlmg_tolerance_rel);
  mlmg_tolerance_abs =
      GetOptionOr(options, "mlmg_tolerance_abs", mlmg_tolerance_abs);
  mlmg_max_iter = GetOptionOr(options, "mlmg_max_iter", mlmg_max_iter);
  mlmg_verbose = GetOptionOr(options, "mlmg_verbose", mlmg_verbose);
  bottom_tolerance_rel =
      GetOptionOr(options, "bottom_tolerance_rel", bottom_tolerance_rel);
  bottom_tolerance_abs =
      GetOptionOr(options, "bottom_tolerance_abs", bottom_tolerance_abs);
  bottom_max_iter = GetOptionOr(options, "bottom_max_iter", bottom_max_iter);
  bottom_verbose = GetOptionOr(options, "bottom_verbose", bottom_verbose);
  always_use_bnorm = GetOptionOr(options, "always_use_bnorm", always_use_bnorm);
  prefix = GetOptionOr(options, "prefix", prefix);
  output_between_steps =
      GetOptionOr(options, "output_between_steps", output_between_steps);
}

BK19LevelIntegrator::BK19LevelIntegrator(
    const CompressibleAdvection<Rank>& equation, AdvectionSolver advection,
    std::shared_ptr<::amrex::MLNodeHelmDualCstVel> linop,
    const BK19PhysicalParameters& physical_parameters,
    const BK19LevelIntegratorOptions& options)
    : AdvectionSolver(std::move(advection)), phys_param_(physical_parameters),
      options_(options), equation_(equation), index_(equation_),
      lin_op_(std::move(linop)) {}

Result<void, TimeStepTooLarge>
BK19LevelIntegrator::AdvanceLevelNonRecursively(int level, Duration dt,
                                                std::pair<int, int> subcycle) {
  AdvectionSolver& advection = GetAdvection();
  BK19IntegratorContext& context = advection.GetContext();
  MultiFab& scratch = context.GetScratch(level);
  MultiFab& pi = context.GetPi(level);
  const ::amrex::Geometry& geom = context.GetGeometry(level);
  const ::amrex::Periodicity periodicity = geom.periodicity();

  DebugStorage& debug = *context.GetPatchHierarchy().GetDebugStorage();
  DebugSnapshotProxy dbgPreStep = debug.AddSnapshot("BK19_pre-step");
  DebugSnapshotProxy dbgAdvFlux = debug.AddSnapshot("BK19_advective_fluxes");
  DebugSnapshotProxy dbgAdv = debug.AddSnapshot("BK19_advect");
  DebugSnapshotProxy dbgAdvB = debug.AddSnapshot("BK19_advect-backward");
  DebugSnapshotProxy dbgAdvBF =
      debug.AddSnapshot("BK19_advect-backward-forward");
  DebugSnapshotProxy dbgAdvBFA =
      debug.AddSnapshot("BK19_advect-backward-forward-advect");
  DebugSnapshotProxy dbgAdvBFAB =
      debug.AddSnapshot("BK19_advect-backward-forward-advect-backward");

  dbgPreStep.SaveData(scratch, GetCompleteVariableNames(), geom);
  dbgPreStep.SaveData(pi, "pi", geom);

  // Save data on current time level for later use
  MultiFab scratch_aux(scratch.boxArray(), scratch.DistributionMap(),
                       scratch.nComp(), no_ghosts);
  scratch_aux.copy(scratch);
  BK19AdvectiveFluxes& Pv = context.GetAdvectiveFluxes(level);

  const Duration half_dt = 0.5 * dt;

  // 1) Compute current Pv and interpolate to face centered quantity
  //    Current Pv is given by: Pv = PTdensity * velocity
  RecomputeAdvectiveFluxes(index_, Pv.on_faces, Pv.on_cells, scratch,
                           periodicity);
  dbgAdvFlux.SaveData(scratch, GetCompleteVariableNames(), geom);
  dbgAdvFlux.SaveData(pi, "pi", geom);

  // 2) Do the advection with the face-centered Pv
  //    Open Question: Coarse Fine Boundary?
  //      - Need an option to do nothing there
  Result<void, TimeStepTooLarge> result =
      Advect_(advection, level, half_dt, subcycle);
  if (!result) {
    return result;
  }

  dbgAdv.SaveData(scratch, GetCompleteVariableNames(), geom);
  dbgAdv.SaveData(pi, "pi", geom);

  // 3) Do the first euler backward integration step for the source term
  context.FillGhostLayerSingleLevel(level);
<<<<<<< HEAD
  MultiFab pi_tmp = DoEulerBackward_(index_, *lin_op_, phys_param_, options_,
                                     context, level, half_dt);

  // Copy pi to context for visualization
  ::amrex::BoxArray on_cells = scratch.boxArray();
  ::amrex::BoxArray on_nodes = on_cells;
  on_nodes.surroundingNodes();
  const MultiFab& pi_old = context.GetPi(level);
  MultiFab pi(on_nodes, scratch.DistributionMap(), one_component,
              one_ghost_cell_width);
  pi.ParallelCopy(pi_old, context.GetGeometry(level).periodicity());
  context.GetPi(level).copy(pi_tmp);
=======
  DoEulerBackward_(equation_, index_, *lin_op_, options_, context, level,
                   half_dt, dbgAdvB);
>>>>>>> 291060ed

  // 4) Recompute Pv at half time
  RecomputeAdvectiveFluxes(index_, Pv.on_faces, Pv.on_cells, scratch,
                           periodicity);

  dbgAdvB.SaveData(Pv.on_cells, DebugSnapshot::ComponentNames{"Pu", "Pv"},
                   geom);
  dbgAdvB.SaveData(Pv.on_faces[0], "Pu_faces", geom, ::amrex::SrcComp(0));
  dbgAdvB.SaveData(Pv.on_faces[1], "Pv_faces", geom, ::amrex::SrcComp(0));
  dbgAdvB.SaveData(scratch, GetCompleteVariableNames(), geom);

  // Copy data from old time level back to scratch
  scratch.copy(scratch_aux);
  context.FillGhostLayerSingleLevel(level);

  // 5) Explicit Euler with old scratch data
  //   - We need a current pi_n here. What is the initial one?
<<<<<<< HEAD
  DoEulerForward_(index_, *lin_op_, phys_param_, context, level, half_dt);
=======
  DoEulerForward_(equation_, index_, *lin_op_, context, level, half_dt,
                  dbgAdvBF);
>>>>>>> 291060ed

  dbgAdvBF.SaveData(scratch, GetCompleteVariableNames(), geom);
  dbgAdvBF.SaveData(pi, "pi", geom);

  // 6) Do the second advection step with half-time Pv and full time step
  //   - Currently, scratch contains the result of euler forward step,
  //     which started at the old time level.
  context.FillGhostLayerSingleLevel(level);
  result = Advect_(advection, level, dt, subcycle);
  if (!result) {
    return result;
  }

  dbgAdvBFA.SaveData(scratch, GetCompleteVariableNames(), geom);
  dbgAdvBFA.SaveData(pi, "pi", geom);

  // 6) Do the second euler backward integration step for the source term
<<<<<<< HEAD
  MultiFab pi_new = DoEulerBackward_(index_, *lin_op_, phys_param_, options_,
                                     context, level, half_dt);
=======
  MultiFab pi_new = DoEulerBackward_(equation_, index_, *lin_op_, options_,
                                     context, level, half_dt, dbgAdvBFAB);
>>>>>>> 291060ed

  // Copy pi_n+1 to pi_n
  context.GetPi(level).copy(pi_new);

  dbgAdvBFAB.SaveData(scratch, GetCompleteVariableNames(), geom);

  return boost::outcome_v2::success();
}

} // namespace fub::amrex<|MERGE_RESOLUTION|>--- conflicted
+++ resolved
@@ -369,13 +369,9 @@
 
 void DoEulerForward_(const IndexMapping<Equation>& index,
                      ::amrex::MLNodeHelmDualCstVel& lin_op,
-<<<<<<< HEAD
                      const BK19PhysicalParameters& phys_param,
-                     BK19IntegratorContext& context, int level, Duration dt) {
-=======
                      BK19IntegratorContext& context, int level, Duration dt,
                      DebugSnapshotProxy& dbg_sn) {
->>>>>>> 291060ed
   MultiFab& scratch = context.GetScratch(level);
   const ::amrex::Geometry& geom = context.GetGeometry(level);
   const ::amrex::Periodicity periodicity = geom.periodicity();
@@ -534,23 +530,8 @@
 
   // 3) Do the first euler backward integration step for the source term
   context.FillGhostLayerSingleLevel(level);
-<<<<<<< HEAD
   MultiFab pi_tmp = DoEulerBackward_(index_, *lin_op_, phys_param_, options_,
-                                     context, level, half_dt);
-
-  // Copy pi to context for visualization
-  ::amrex::BoxArray on_cells = scratch.boxArray();
-  ::amrex::BoxArray on_nodes = on_cells;
-  on_nodes.surroundingNodes();
-  const MultiFab& pi_old = context.GetPi(level);
-  MultiFab pi(on_nodes, scratch.DistributionMap(), one_component,
-              one_ghost_cell_width);
-  pi.ParallelCopy(pi_old, context.GetGeometry(level).periodicity());
-  context.GetPi(level).copy(pi_tmp);
-=======
-  DoEulerBackward_(equation_, index_, *lin_op_, options_, context, level,
-                   half_dt, dbgAdvB);
->>>>>>> 291060ed
+                                     context, level, half_dt, dbgAdvB);
 
   // 4) Recompute Pv at half time
   RecomputeAdvectiveFluxes(index_, Pv.on_faces, Pv.on_cells, scratch,
@@ -568,12 +549,8 @@
 
   // 5) Explicit Euler with old scratch data
   //   - We need a current pi_n here. What is the initial one?
-<<<<<<< HEAD
-  DoEulerForward_(index_, *lin_op_, phys_param_, context, level, half_dt);
-=======
-  DoEulerForward_(equation_, index_, *lin_op_, context, level, half_dt,
+  DoEulerForward_(index_, *lin_op_, phys_param_, context, level, half_dt,
                   dbgAdvBF);
->>>>>>> 291060ed
 
   dbgAdvBF.SaveData(scratch, GetCompleteVariableNames(), geom);
   dbgAdvBF.SaveData(pi, "pi", geom);
@@ -591,13 +568,8 @@
   dbgAdvBFA.SaveData(pi, "pi", geom);
 
   // 6) Do the second euler backward integration step for the source term
-<<<<<<< HEAD
   MultiFab pi_new = DoEulerBackward_(index_, *lin_op_, phys_param_, options_,
-                                     context, level, half_dt);
-=======
-  MultiFab pi_new = DoEulerBackward_(equation_, index_, *lin_op_, options_,
                                      context, level, half_dt, dbgAdvBFAB);
->>>>>>> 291060ed
 
   // Copy pi_n+1 to pi_n
   context.GetPi(level).copy(pi_new);
