// Copyright (c) 2017, The Regents of the University of California,
// through Lawrence Berkeley National Laboratory and the Alliance for
// Sustainable Energy, LLC., through National Renewable Energy Laboratory
// (subject to receipt of any required approvals from the U.S. Dept. of
// Energy).  All rights reserved.
//
// Redistribution and use in source and binary forms, with or without
// modification, are permitted provided that the following conditions are
// met:
//
// (1) Redistributions of source code must retain the above copyright
// notice, this list of conditions and the following disclaimer.
//
// (2) Redistributions in binary form must reproduce the above copyright
// notice, this list of conditions and the following disclaimer in the
// documentation and/or other materials provided with the distribution.
//
// (3) Neither the name of the University of California, Lawrence
// Berkeley National Laboratory, Alliance for Sustainable Energy, LLC.,
// National Renewable Energy Laboratory, U.S. Dept. of Energy nor the
// names of its contributors may be used to endorse or promote products
// derived from this software without specific prior written permission.
//
// THIS SOFTWARE IS PROVIDED BY THE COPYRIGHT HOLDERS AND CONTRIBUTORS "AS IS"
// AND ANY EXPRESS OR IMPLIED WARRANTIES, INCLUDING, BUT NOT LIMITED TO, THE
// IMPLIED WARRANTIES OF MERCHANTABILITY AND FITNESS FOR A PARTICULAR PURPOSE
// ARE DISCLAIMED. IN NO EVENT SHALL THE COPYRIGHT OWNER OR CONTRIBUTORS BE LIABLE
// FOR ANY DIRECT, INDIRECT, INCIDENTAL, SPECIAL, EXEMPLARY, OR CONSEQUENTIAL
// DAMAGES (INCLUDING, BUT NOT LIMITED TO, PROCUREMENT OF SUBSTITUTE GOODS OR
// SERVICES; LOSS OF USE, DATA, OR PROFITS; OR BUSINESS INTERRUPTION) HOWEVER
// CAUSED AND ON ANY THEORY OF LIABILITY, WHETHER IN CONTRACT, STRICT LIABILITY,
// OR TORT (INCLUDING NEGLIGENCE OR OTHERWISE) ARISING IN ANY WAY OUT OF THE USE
// OF THIS SOFTWARE, EVEN IF ADVISED OF THE POSSIBILITY OF SUCH DAMAGE.
//
// Notice: This file is copied and modified from AMReX-Codes
// (https://amrex-codes.github.io/).

// clang-format off
#include <limits>

#include <AMReX_MLMG.H>
#include <AMReX_MultiFabUtil.H>

#include <fub/AMReX/MLMG/MLNodeHelmDualCstVel.hpp>
#include <src/AMReX/MLMG/MLNodeHelmDualCstVel_K.cpp>

#ifdef _OPENMP
#include <omp.h>
#endif

namespace amrex {

<<<<<<< HEAD
namespace {
    [[maybe_unused]] const Real bogus_value = std::numeric_limits<Real>::quiet_NaN();
}

=======
>>>>>>> 291060ed
MLNodeHelmDualCstVel::MLNodeHelmDualCstVel (const Vector<Geometry>& a_geom,
                                  const Vector<BoxArray>& a_grids,
                                  const Vector<DistributionMapping>& a_dmap,
                                  const LPInfo& a_info,
                                  const Vector<FabFactory<FArrayBox> const*>& a_factory)
{
    define(a_geom, a_grids, a_dmap, a_info, a_factory);
}

MLNodeHelmDualCstVel::~MLNodeHelmDualCstVel ()
{}

void
MLNodeHelmDualCstVel::define (const Vector<Geometry>& a_geom,
                         const Vector<BoxArray>& a_grids,
                         const Vector<DistributionMapping>& a_dmap,
                         const LPInfo& a_info,
                         const Vector<FabFactory<FArrayBox> const*>& a_factory)
{
    BL_PROFILE("MLNodeHelmDualCstVel::define()");

    // This makes sure grids are cell-centered;
    Vector<BoxArray> cc_grids = a_grids;
    for (auto& ba : cc_grids) {
        ba.enclosedCells();
    }

    MLNodeLinOp::define(a_geom, cc_grids, a_dmap, a_info, a_factory);

    m_sigma.resize(m_num_amr_levels);
    m_alpha.resize(m_num_amr_levels);
    for (int amrlev = 0; amrlev < m_num_amr_levels; ++amrlev)
    {
        m_sigma[amrlev].resize(m_num_mg_levels[amrlev]);
        m_alpha[amrlev].resize(m_num_mg_levels[amrlev]);
        const int mglev = 0;
        const int idim = 0;
        m_sigma[amrlev][mglev][idim].reset
            (new MultiFab(m_grids[amrlev][mglev], m_dmap[amrlev][mglev], 1, 1,
                          MFInfo(), *m_factory[amrlev][0]));
        m_sigma[amrlev][mglev][idim]->setVal(0.0);
        const BoxArray& ba = amrex::convert(m_grids[amrlev][mglev],
                                            IntVect(AMREX_D_DECL(1,1,1)));
        m_alpha[amrlev][mglev].define(ba, m_dmap[amrlev][mglev], 1, 0);
        m_alpha[amrlev][mglev].setVal(0.0);
    }

}

void
MLNodeHelmDualCstVel::setSigma (int amrlev, const MultiFab& a_sigma)
{
    MultiFab::Copy(*m_sigma[amrlev][0][0], a_sigma, 0, 0, 1, 0);
}

void
MLNodeHelmDualCstVel::setAlpha(int amrlev, const MultiFab& alpha)
{
    MultiFab::Copy(m_alpha[amrlev][0], alpha, 0, 0, 1, 0);
    m_is_bottom_singular = false;
}

void
MLNodeHelmDualCstVel::compDivergence (const Vector<MultiFab*>& rhs, const Vector<MultiFab*>& vel)
{
    compRHS(rhs, vel, Vector<const MultiFab*>(), Vector<MultiFab*>());
}

void
MLNodeHelmDualCstVel::compRHS (const Vector<MultiFab*>& rhs, const Vector<MultiFab*>& vel,
                          const Vector<const MultiFab*>& rhnd,
                          const Vector<MultiFab*>& a_rhcc)
{
    BL_PROFILE("MLNodeHelmDualCstVel::compRHS()");

    if (!m_masks_built) buildMasks();

    const auto lobc = LoBC();
    const auto hibc = HiBC();

    Vector<std::unique_ptr<MultiFab> > rhcc(m_num_amr_levels);
    Vector<std::unique_ptr<MultiFab> > rhs_cc(m_num_amr_levels);

    for (int ilev = 0; ilev < m_num_amr_levels; ++ilev)
    {
        const Geometry& geom = m_geom[ilev][0];
        AMREX_ASSERT(vel[ilev]->nComp() >= AMREX_SPACEDIM);
        AMREX_ASSERT(vel[ilev]->nGrow() >= 1);
        vel[ilev]->FillBoundary(0, AMREX_SPACEDIM, IntVect(1), geom.periodicity());

        if (ilev < a_rhcc.size() && a_rhcc[ilev])
        {
            rhcc[ilev].reset(new MultiFab(a_rhcc[ilev]->boxArray(),
                                          a_rhcc[ilev]->DistributionMap(), 1, 1));
            rhcc[ilev]->setVal(0.0);
            MultiFab::Copy(*rhcc[ilev], *a_rhcc[ilev], 0, 0, 1, 0);
            rhcc[ilev]->FillBoundary(geom.periodicity());

            rhs_cc[ilev].reset(new MultiFab(rhs[ilev]->boxArray(),
                                            rhs[ilev]->DistributionMap(), 1, 0));
        }

        const auto dxinvarr = geom.InvCellSizeArray();
        const Box& nddom = amrex::surroundingNodes(geom.Domain());

        const iMultiFab& dmsk = *m_dirichlet_mask[ilev][0];

        MFItInfo mfi_info;
        if (Gpu::notInLaunchRegion()) mfi_info.EnableTiling().SetDynamic(true);
#ifdef _OPENMP
#pragma omp parallel if (Gpu::notInLaunchRegion())
#endif
        for (MFIter mfi(*rhs[ilev],mfi_info); mfi.isValid(); ++mfi)
        {
            const Box& bx = mfi.tilebox();
            Array4<Real> const& rhsarr = rhs[ilev]->array(mfi);
            Array4<Real const> const& velarr = vel[ilev]->const_array(mfi);
            Array4<int const> const& dmskarr = dmsk.const_array(mfi);

            {
                AMREX_HOST_DEVICE_PARALLEL_FOR_3D (bx, i, j, k,
                {

                    mlndhelm_divu(i,j,k,rhsarr,velarr,dmskarr,dxinvarr);
                });
            }

            mlndhelm_impose_neumann_bc(bx, rhsarr, nddom, lobc, hibc);

            if (rhcc[ilev])
            {
                Array4<Real> const& rhs_cc_a = rhs_cc[ilev]->array(mfi);
                Array4<Real const> const& rhccarr = rhcc[ilev]->const_array(mfi);
                {
                    AMREX_HOST_DEVICE_PARALLEL_FOR_3D(bx, i, j, k,
                    {
                        rhs_cc_a(i,j,k) = mlndhelm_rhcc(i, j, k, rhccarr, dmskarr);
                    });
                }

                mlndhelm_impose_neumann_bc(bx, rhs_cc_a, nddom, lobc, hibc);
            }
        }
    }

    Vector<std::unique_ptr<MultiFab> > frhs(m_num_amr_levels);

    for (int ilev = 0; ilev < m_num_amr_levels-1; ++ilev)
    {
        const Geometry& cgeom = m_geom[ilev  ][0];
        const Geometry& fgeom = m_geom[ilev+1][0];

        frhs[ilev].reset(new MultiFab(amrex::coarsen(rhs[ilev+1]->boxArray(),2),
                                      rhs[ilev+1]->DistributionMap(), 1, 0));
        frhs[ilev]->setVal(0.0);

        const Box& cccdom = cgeom.Domain();
        const auto fdxinv = fgeom.InvCellSizeArray();
        const iMultiFab& fdmsk = *m_dirichlet_mask[ilev+1][0];

        MFItInfo mfi_info;
        if (Gpu::notInLaunchRegion()) mfi_info.EnableTiling().SetDynamic(true);
#ifdef _OPENMP
#pragma omp parallel if (Gpu::notInLaunchRegion())
#endif
        {
            FArrayBox vfab, rfab, rhccfab;
            for (MFIter mfi(*frhs[ilev],mfi_info); mfi.isValid(); ++mfi)
            {
                const Box& cvbx = mfi.validbox();
                const Box& fvbx = amrex::refine(cvbx,2);
                const Box& cbx = mfi.tilebox();
                const Box& fbx = amrex::refine(cbx,2);

                const Box& cc_fbx = amrex::enclosedCells(fbx);
                const Box& cc_fvbx = amrex::enclosedCells(fvbx);

                const Box& bx_vel = amrex::grow(cc_fbx,2) & amrex::grow(cc_fvbx,1);
                Box b = bx_vel & cc_fvbx;
                for (int idim = 0; idim < AMREX_SPACEDIM; ++idim)
                {
                    if (m_lobc[0][idim] == LinOpBCType::inflow)
                    {
                        if (b.smallEnd(idim) == cccdom.smallEnd(idim)) {
                            b.growLo(idim, 1);
                        }
                    }
                    if (m_hibc[0][idim] == LinOpBCType::inflow)
                    {
                        if (b.bigEnd(idim) == cccdom.bigEnd(idim)) {
                            b.growHi(idim, 1);
                        }
                    }
                }

                vfab.resize(bx_vel, AMREX_SPACEDIM);
                Elixir veli = vfab.elixir();
                Array4<Real> const& varr = vfab.array();

                const Box& bx_rhs = amrex::grow(fbx,1);
                const Box& b2 = bx_rhs & amrex::grow(fvbx,-1);
                rfab.resize(bx_rhs);
                Elixir reli = rfab.elixir();
                Array4<Real> const& rarr = rfab.array();

                Array4<Real const> const& varr_orig = vel[ilev+1]->const_array(mfi);
                AMREX_HOST_DEVICE_FOR_4D(bx_vel, AMREX_SPACEDIM, i, j, k, n,
                {
                    if (b.contains(IntVect(AMREX_D_DECL(i,j,k)))) {
                        varr(i,j,k,n) = varr_orig(i,j,k,n);
                    } else {
                        varr(i,j,k,n) = 0.0;
                    }
                });

                Array4<Real const> const& rarr_orig = rhs[ilev+1]->const_array(mfi);
                AMREX_HOST_DEVICE_FOR_3D(bx_rhs, i, j, k,
                {
                    if (b2.contains(IntVect(AMREX_D_DECL(i,j,k)))) {
                        rarr(i,j,k) = rarr_orig(i,j,k);
                    } else {
                        rarr(i,j,k) = 0.0;
                    }
                    mlndhelm_divu_compute_fine_contrib(i,j,k,fvbx,rarr,varr,fdxinv);
                });

                Array4<Real> const& rhsarr = frhs[ilev]->array(mfi);
                Array4<int const> const& mskarr = fdmsk.const_array(mfi);
                AMREX_HOST_DEVICE_FOR_3D(cbx, i, j, k,
                {
                    mlndhelm_divu_add_fine_contrib(i,j,k,fvbx,rhsarr,rarr,mskarr);
                });

                if (rhcc[ilev+1])
                {
                    const Box& bx_rhcc = amrex::grow(cc_fbx,2);
                    const Box& b3 = bx_rhcc & cc_fvbx;

                    rhccfab.resize(bx_rhcc);
                    Elixir rhcceli = rhccfab.elixir();
                    Array4<Real> const& rhccarr = rhccfab.array();

                    Array4<Real const> const& rhccarr_orig = rhcc[ilev+1]->const_array(mfi);
                    AMREX_HOST_DEVICE_FOR_3D(bx_rhcc, i, j, k,
                    {
                        if (b3.contains(IntVect(AMREX_D_DECL(i,j,k)))) {
                            rhccarr(i,j,k) = rhccarr_orig(i,j,k);
                        } else {
                            rhccarr(i,j,k) = 0.0;
                        }
                    });

                    AMREX_HOST_DEVICE_FOR_3D(cbx, i, j, k,
                    {
                        mlndhelm_rhcc_fine_contrib(i,j,k,fvbx,rhsarr,rhccarr,mskarr);
                    });
                }
            }
        }
    }

    for (int ilev = 0; ilev < m_num_amr_levels; ++ilev)
    {
        if (rhs_cc[ilev]) {
            MultiFab::Add(*rhs[ilev], *rhs_cc[ilev], 0, 0, 1, 0);
        }
    }

    for (int ilev = m_num_amr_levels-2; ilev >= 0; --ilev)
    {
        const Geometry& cgeom = m_geom[ilev][0];

        MultiFab crhs(rhs[ilev]->boxArray(), rhs[ilev]->DistributionMap(), 1, 0);
        crhs.setVal(0.0);
        crhs.ParallelAdd(*frhs[ilev], cgeom.periodicity());

        const Box& cccdom = cgeom.Domain();
        const Box& cnddom = amrex::surroundingNodes(cccdom);
        const auto cdxinv = cgeom.InvCellSizeArray();
        const iMultiFab& cdmsk = *m_dirichlet_mask[ilev][0];
        const iMultiFab& c_nd_mask = *m_nd_fine_mask[ilev];
        const iMultiFab& c_cc_mask = *m_cc_fine_mask[ilev];
        const auto& has_fine_bndry = *m_has_fine_bndry[ilev];

        MFItInfo mfi_info;
        if (Gpu::notInLaunchRegion()) mfi_info.EnableTiling().SetDynamic(true);
#ifdef _OPENMP
#pragma omp parallel if (Gpu::notInLaunchRegion())
#endif
        for (MFIter mfi(*rhs[ilev]); mfi.isValid(); ++mfi)
        {
            if (has_fine_bndry[mfi])
            {
                const Box& bx = mfi.tilebox();

                Array4<Real> const& rhsarr = rhs[ilev]->array(mfi);
                Array4<Real const> const& velarr = vel[ilev]->const_array(mfi);
                Array4<Real const> const& crhsarr = crhs.const_array(mfi);
                Array4<int const> const& cdmskarr = cdmsk.const_array(mfi);
                Array4<int const> const& ndmskarr = c_nd_mask.const_array(mfi);
                Array4<int const> const& ccmskarr = c_cc_mask.const_array(mfi);

                Array4<Real const> rhccarr = (rhcc[ilev])
                    ? rhcc[ilev]->const_array(mfi) : Array4<Real const>{};

                AMREX_HOST_DEVICE_FOR_3D(bx, i, j, k,
                {
                    mlndhelm_divu_cf_contrib(i,j,k,rhsarr,velarr,crhsarr,rhccarr,
                                            cdmskarr,ndmskarr,ccmskarr,
                                            cdxinv,cnddom,lobc,hibc);
                });
            }
        }
    }

    for (int ilev = 0; ilev < m_num_amr_levels; ++ilev)
    {
        if (ilev < rhnd.size() && rhnd[ilev]) {
            MultiFab::Add(*rhs[ilev], *rhnd[ilev], 0, 0, 1, 0);
        }
    }

}

void
MLNodeHelmDualCstVel::updateVelocity (const Vector<MultiFab*>& vel, const Vector<MultiFab const*>& sol) const
{

#ifdef _OPENMP
#pragma omp parallel if (Gpu::notInLaunchRegion())
#endif
    for (int amrlev = 0; amrlev < m_num_amr_levels; ++amrlev)
    {
        const auto& sigma = *m_sigma[amrlev][0][0];
        const auto dxinv = m_geom[amrlev][0].InvCellSizeArray();
        for (MFIter mfi(*vel[amrlev], TilingIfNotGPU()); mfi.isValid(); ++mfi)
        {
            const Box& bx = mfi.tilebox();
            Array4<Real> const& varr = vel[amrlev]->array(mfi);
            Array4<Real const> const& solarr = sol[amrlev]->const_array(mfi);
            Array4<Real const> const& sigmaarr = sigma.const_array(mfi);
            {
                AMREX_HOST_DEVICE_PARALLEL_FOR_3D (bx, i, j, k,
                {
                    mlndhelm_mknewu(i,j,k,varr,solarr,sigmaarr,dxinv);
                });
            }
        }
    }
}

void
MLNodeHelmDualCstVel::getFluxes (const Vector<MultiFab*> & a_flux, const Vector<MultiFab*>& a_sol) const
{

    AMREX_ASSERT(a_flux[0]->nComp() >= AMREX_SPACEDIM);

#ifdef _OPENMP
#pragma omp parallel if (Gpu::notInLaunchRegion())
#endif
    for (int amrlev = 0; amrlev < m_num_amr_levels; ++amrlev)
    {
        const auto& sigma = *m_sigma[amrlev][0][0];
        const auto dxinv = m_geom[amrlev][0].InvCellSizeArray();

        // Initialize to zero because we only want -(sigma * grad(phi))

        for (MFIter mfi(sigma, TilingIfNotGPU()); mfi.isValid(); ++mfi)
        {
            const Box& bx = mfi.tilebox();
            Array4<Real> const& farr = a_flux[amrlev]->array(mfi);
            Array4<Real const> const& solarr = a_sol[amrlev]->const_array(mfi);
            Array4<Real const> const& sigmaarr = sigma.array(mfi);

            AMREX_HOST_DEVICE_PARALLEL_FOR_4D ( bx, AMREX_SPACEDIM, i, j, k, n,
            {
                farr(i,j,k,n) = 0.0;
            });

            {
                AMREX_HOST_DEVICE_PARALLEL_FOR_3D (bx, i, j, k,
                {
                    mlndhelm_mknewu(i,j,k,farr,solarr,sigmaarr,dxinv);
                });
            }
        }
    }
}

void
MLNodeHelmDualCstVel::averageDownCoeffs ()
{
    BL_PROFILE("MLNodeHelmDualCstVel::averageDownCoeffs()");

        for (int amrlev = 0; amrlev < m_num_amr_levels; ++amrlev)
        {
            for (int mglev = 0; mglev < m_num_mg_levels[amrlev]; ++mglev)
            {
                int ndims = (m_use_harmonic_average) ? AMREX_SPACEDIM : 1;
                for (int idim = 0; idim < ndims; ++idim)
                {
                    if (m_sigma[amrlev][mglev][idim] == nullptr) {
                        if (mglev == 0) {
                            m_sigma[amrlev][mglev][idim].reset
                                (new MultiFab(*m_sigma[amrlev][mglev][0], amrex::make_alias, 0, 1));
                        } else {
                            m_sigma[amrlev][mglev][idim].reset
                                (new MultiFab(m_grids[amrlev][mglev], m_dmap[amrlev][mglev], 1, 1));
                            m_sigma[amrlev][mglev][idim]->setVal(0.0);
                        }
                }
            }
        }
    }

    for (int amrlev = m_num_amr_levels-1; amrlev > 0; --amrlev)
    {
        averageDownCoeffsSameAmrLevel(amrlev);
        averageDownCoeffsToCoarseAmrLevel(amrlev);
    }

    averageDownCoeffsSameAmrLevel(0);

    for (int amrlev = 0; amrlev < m_num_amr_levels; ++amrlev)
    {
        if (m_use_harmonic_average) {
            int mglev = 0;
            FillBoundaryCoeff(*m_sigma[amrlev][mglev][0], m_geom[amrlev][mglev]);
            for (mglev = 1; mglev < m_num_mg_levels[amrlev]; ++mglev)
            {
                for (int idim = 0; idim < AMREX_SPACEDIM; ++idim) {
                    if (m_sigma[amrlev][mglev][idim]) {
                        FillBoundaryCoeff(*m_sigma[amrlev][mglev][idim], m_geom[amrlev][mglev]);
                    }
                }
            }
        } else {
            int idim = 0;
            for (int mglev = 0; mglev < m_num_mg_levels[amrlev]; ++mglev)
            {
                if (m_sigma[amrlev][mglev][idim]) {
                    FillBoundaryCoeff(*m_sigma[amrlev][mglev][idim], m_geom[amrlev][mglev]);
                }
            }
        }
    }
}

void
MLNodeHelmDualCstVel::averageDownCoeffsToCoarseAmrLevel (int flev)
{
    const int mglev = 0;
    const int idim = 0;  // other dimensions are just aliases
    amrex::average_down(*m_sigma[flev][mglev][idim], *m_sigma[flev-1][mglev][idim], 0, 1,
                        m_amr_ref_ratio[flev-1]);
}

void
MLNodeHelmDualCstVel::averageDownCoeffsSameAmrLevel (int amrlev)
{
    const int nsigma = (m_use_harmonic_average) ? AMREX_SPACEDIM : 1;

    for (int mglev = 1; mglev < m_num_mg_levels[amrlev]; ++mglev)
    {
        for (int idim = 0; idim < nsigma; ++idim)
        {
            const MultiFab& fine = *m_sigma[amrlev][mglev-1][idim];
            MultiFab& crse = *m_sigma[amrlev][mglev][idim];
            bool need_parallel_copy = !amrex::isMFIterSafe(crse, fine);
            MultiFab cfine;
            if (need_parallel_copy) {
                const BoxArray& ba = amrex::coarsen(fine.boxArray(), 2);
                cfine.define(ba, fine.DistributionMap(), 1, 0);
            }

            MultiFab* pcrse = (need_parallel_copy) ? &cfine : &crse;

#ifdef _OPENMP
#pragma omp parallel if (Gpu::notInLaunchRegion())
#endif
            for (MFIter mfi(*pcrse, TilingIfNotGPU()); mfi.isValid(); ++mfi)
            {
                const Box& bx = mfi.tilebox();
                Array4<Real> const& cfab = pcrse->array(mfi);
                Array4<Real const> const& ffab = fine.const_array(mfi);
                if (idim == 0) {
                    AMREX_HOST_DEVICE_PARALLEL_FOR_3D ( bx, i, j, k,
                    {
                        mlndhelm_avgdown_coeff_x(i,j,k,cfab,ffab);
                    });
                } else if (idim == 1) {
#if (AMREX_SPACEDIM >= 2)
                    AMREX_HOST_DEVICE_PARALLEL_FOR_3D ( bx, i, j, k,
                    {
                        mlndhelm_avgdown_coeff_y(i,j,k,cfab,ffab);
                    });
#endif
                } else {
#if (AMREX_SPACEDIM == 3)
                    AMREX_HOST_DEVICE_PARALLEL_FOR_3D ( bx, i, j, k,
                    {
                        mlndhelm_avgdown_coeff_z(i,j,k,cfab,ffab);
                    });
#endif
                }
            }

            if (need_parallel_copy) {
                crse.ParallelCopy(cfine);
            }
        }
    }
}

void
MLNodeHelmDualCstVel::FillBoundaryCoeff (MultiFab& sigma, const Geometry& geom)
{
    BL_PROFILE("MLNodeHelmDualCstVel::FillBoundaryCoeff()");

    sigma.FillBoundary(geom.periodicity());

        const Box& domain = geom.Domain();
        const auto lobc = LoBC();
        const auto hibc = HiBC();

        MFItInfo mfi_info;
        if (Gpu::notInLaunchRegion()) mfi_info.SetDynamic(true);
#ifdef _OPENMP
#pragma omp parallel if (Gpu::notInLaunchRegion())
#endif
        for (MFIter mfi(sigma, mfi_info); mfi.isValid(); ++mfi)
        {
            Array4<Real> const& sfab = sigma.array(mfi);
            mlndhelm_fillbc_cc<Real>(mfi.validbox(),sfab,domain,lobc,hibc);
        }
}

void
MLNodeHelmDualCstVel::fixUpResidualMask (int amrlev, iMultiFab& resmsk)
{
    if (!m_masks_built) buildMasks();

    const iMultiFab& cfmask = *m_nd_fine_mask[amrlev];

#ifdef _OPENMP
#pragma omp parallel if (Gpu::notInLaunchRegion())
#endif
    for (MFIter mfi(resmsk,TilingIfNotGPU()); mfi.isValid(); ++mfi)
    {
        const Box& bx = mfi.tilebox();
        Array4<int> const& rmsk = resmsk.array(mfi);
        Array4<int const> const& fmsk = cfmask.const_array(mfi);
        AMREX_HOST_DEVICE_PARALLEL_FOR_3D ( bx, i, j, k,
        {
            if (fmsk(i,j,k) == crse_fine_node) rmsk(i,j,k) = 1;
        });
    }
}

void
MLNodeHelmDualCstVel::prepareForSolve ()
{
    BL_PROFILE("MLNodeHelmDualCstVel::prepareForSolve()");

    MLNodeLinOp::prepareForSolve();

    buildMasks();

    averageDownCoeffs();
}

void
MLNodeHelmDualCstVel::restriction (int amrlev, int cmglev, MultiFab& crse, MultiFab& fine) const
{
    BL_PROFILE("MLNodeHelmDualCstVel::restriction()");

    applyBC(amrlev, cmglev-1, fine, BCMode::Homogeneous, StateMode::Solution);

    bool need_parallel_copy = !amrex::isMFIterSafe(crse, fine);
    MultiFab cfine;
    if (need_parallel_copy) {
        const BoxArray& ba = amrex::coarsen(fine.boxArray(), 2);
        cfine.define(ba, fine.DistributionMap(), 1, 0);
    }

    MultiFab* pcrse = (need_parallel_copy) ? &cfine : &crse;
    const iMultiFab& dmsk = *m_dirichlet_mask[amrlev][cmglev-1];

#ifdef _OPENMP
#pragma omp parallel if (Gpu::notInLaunchRegion())
#endif
    for (MFIter mfi(*pcrse, TilingIfNotGPU()); mfi.isValid(); ++mfi)
    {
        const Box& bx = mfi.tilebox();
        Array4<Real> cfab = pcrse->array(mfi);
        Array4<Real const> const& ffab = fine.const_array(mfi);
        Array4<int const> const& mfab = dmsk.const_array(mfi);
            AMREX_HOST_DEVICE_PARALLEL_FOR_3D(bx, i, j, k,
            {
                mlndhelm_restriction(i,j,k,cfab,ffab,mfab);
            });
    }

    if (need_parallel_copy) {
        crse.ParallelCopy(cfine);
    }
}

void
MLNodeHelmDualCstVel::interpolation (int amrlev, int fmglev, MultiFab& fine, const MultiFab& crse) const
{
    BL_PROFILE("MLNodeHelmDualCstVel::interpolation()");

    const auto& sigma = m_sigma[amrlev][fmglev];

    bool need_parallel_copy = !amrex::isMFIterSafe(crse, fine);
    MultiFab cfine;
    const MultiFab* cmf = &crse;
    if (need_parallel_copy) {
        const BoxArray& ba = amrex::coarsen(fine.boxArray(), 2);
        cfine.define(ba, fine.DistributionMap(), 1, 0);
        cfine.ParallelCopy(crse);
        cmf = &cfine;
    }

    const iMultiFab& dmsk = *m_dirichlet_mask[amrlev][fmglev];

#ifdef _OPENMP
#pragma omp parallel if (Gpu::notInLaunchRegion())
#endif
    for (MFIter mfi(fine, TilingIfNotGPU()); mfi.isValid(); ++mfi)
    {
        Box const& bx = mfi.tilebox();
        Array4<Real> const& ffab = fine.array(mfi);
        Array4<Real const> const& cfab = cmf->const_array(mfi);
        Array4<int const> const& mfab = dmsk.const_array(mfi);
        if (m_use_harmonic_average && fmglev > 0)
        {
            AMREX_D_TERM(Array4<Real const> const& sxfab = sigma[0]->const_array(mfi);,
                         Array4<Real const> const& syfab = sigma[1]->const_array(mfi);,
                         Array4<Real const> const& szfab = sigma[2]->const_array(mfi););
            AMREX_HOST_DEVICE_PARALLEL_FOR_3D(bx, i, j, k,
            {
                mlndhelm_interpadd_ha(i,j,k,ffab,cfab,AMREX_D_DECL(sxfab,syfab,szfab),mfab);
            });
        }
        else
        {
            Array4<Real const> const& sfab = sigma[0]->const_array(mfi);
            AMREX_HOST_DEVICE_PARALLEL_FOR_3D(bx, i, j, k,
            {
                mlndhelm_interpadd_aa(i,j,k,ffab,cfab,sfab,mfab);
            });
        }
    }
}

void
MLNodeHelmDualCstVel::averageDownSolutionRHS (int camrlev, MultiFab& crse_sol, MultiFab& crse_rhs,
                                         const MultiFab& fine_sol, const MultiFab& fine_rhs)
{
    const auto& amrrr = AMRRefRatio(camrlev);
    amrex::average_down(fine_sol, crse_sol, 0, 1, amrrr);

    if (isSingular(0))
    {
        MultiFab frhs(fine_rhs.boxArray(), fine_rhs.DistributionMap(), 1, 1);
        MultiFab::Copy(frhs, fine_rhs, 0, 0, 1, 0);
        restrictInteriorNodes(camrlev, crse_rhs, frhs);
    }
}

void
MLNodeHelmDualCstVel::restrictInteriorNodes (int camrlev, MultiFab& crhs, MultiFab& a_frhs) const
{
    const BoxArray& fba = a_frhs.boxArray();
    const DistributionMapping& fdm = a_frhs.DistributionMap();

    MultiFab* frhs = nullptr;
    std::unique_ptr<MultiFab> mf;
    if (a_frhs.nGrow() == 1)
    {
        frhs = &a_frhs;
    }
    else
    {
        mf.reset(new MultiFab(fba, fdm, 1, 1));
        frhs = mf.get();
        MultiFab::Copy(*frhs, a_frhs, 0, 0, 1, 0);
    }

    const Geometry& cgeom = m_geom[camrlev  ][0];

    const iMultiFab& fdmsk = *m_dirichlet_mask[camrlev+1][0];

    MultiFab cfine(amrex::coarsen(fba, 2), fdm, 1, 0);

    applyBC(camrlev+1, 0, *frhs, BCMode::Inhomogeneous, StateMode::Solution);

#ifdef _OPENMP
#pragma omp parallel if (Gpu::notInLaunchRegion())
#endif
    for (MFIter mfi(cfine, TilingIfNotGPU()); mfi.isValid(); ++mfi)
    {
        const Box& bx = mfi.tilebox();
        Array4<Real> const& cfab = cfine.array(mfi);
        Array4<Real const> const& ffab = frhs->const_array(mfi);
        Array4<int const> const& mfab = fdmsk.const_array(mfi);
            AMREX_HOST_DEVICE_PARALLEL_FOR_3D(bx, i, j, k,
            {
                mlndhelm_restriction(i,j,k,cfab,ffab,mfab);
            });
    }

    MultiFab tmp_crhs(crhs.boxArray(), crhs.DistributionMap(), 1, 0);
    tmp_crhs.setVal(0.0);
    tmp_crhs.ParallelCopy(cfine, cgeom.periodicity());

    const iMultiFab& c_nd_mask = *m_nd_fine_mask[camrlev];
    const auto& has_fine_bndry = *m_has_fine_bndry[camrlev];

    MFItInfo mfi_info;
    if (Gpu::notInLaunchRegion()) mfi_info.EnableTiling().SetDynamic(true);
#ifdef _OPENMP
#pragma omp parallel if (Gpu::notInLaunchRegion())
#endif
    for (MFIter mfi(crhs, mfi_info); mfi.isValid(); ++mfi)
    {
        if (has_fine_bndry[mfi])
        {
            const Box& bx = mfi.tilebox();
            Array4<Real> const& dfab = crhs.array(mfi);
            Array4<Real const> const& sfab = tmp_crhs.const_array(mfi);
            Array4<int const> const& mfab = c_nd_mask.const_array(mfi);
            AMREX_HOST_DEVICE_PARALLEL_FOR_3D ( bx, i, j, k,
            {
                if (mfab(i,j,k) == fine_node) dfab(i,j,k) = sfab(i,j,k);
            });
        }
    }
}

void
MLNodeHelmDualCstVel::Fapply (int amrlev, int mglev, MultiFab& out, const MultiFab& in) const
{
    BL_PROFILE("MLNodeHelmDualCstVel::Fapply()");

    const auto& sigma = m_sigma[amrlev][mglev];
    const auto& alpha = m_alpha[amrlev][mglev];
    const auto dxinvarr = m_geom[amrlev][mglev].InvCellSizeArray();

    const iMultiFab& dmsk = *m_dirichlet_mask[amrlev][mglev];

#ifdef _OPENMP
#pragma omp parallel if (Gpu::notInLaunchRegion())
#endif
    for (MFIter mfi(out,TilingIfNotGPU()); mfi.isValid(); ++mfi)
    {
        const Box& bx = mfi.tilebox();
        Array4<Real const> const& xarr = in.const_array(mfi);
        Array4<Real> const& yarr = out.array(mfi);
        Array4<int const> const& dmskarr = dmsk.const_array(mfi);

        if (m_use_harmonic_average && mglev > 0)
        {
            AMREX_D_TERM(Array4<Real const> const& sxarr = sigma[0]->const_array(mfi);,
                         Array4<Real const> const& syarr = sigma[1]->const_array(mfi);,
                         Array4<Real const> const& szarr = sigma[2]->const_array(mfi););
            AMREX_HOST_DEVICE_PARALLEL_FOR_3D ( bx, i, j, k,
            {
                mlndhelm_adotx_ha(i,j,k,yarr,xarr,AMREX_D_DECL(sxarr,syarr,szarr), dmskarr,
                                 dxinvarr);
            });
        }
        else
        {
            Array4<Real const> const& sarr = sigma[0]->const_array(mfi);
            Array4<Real const> const& aarr = alpha.const_array(mfi);
            AMREX_HOST_DEVICE_PARALLEL_FOR_3D ( bx, i, j, k,
            {
                mlndhelm_adotx_aa(i,j,k,yarr,xarr,sarr,aarr,dmskarr,
                                 dxinvarr);
            });
        }
    }
}

void
MLNodeHelmDualCstVel::Fsmooth (int amrlev, int mglev, MultiFab& sol, const MultiFab& rhs) const
{
    BL_PROFILE("MLNodeHelmDualCstVel::Fsmooth()");

    const auto& sigma = m_sigma[amrlev][mglev];
    const auto& alpha = m_alpha[amrlev][mglev];
    const auto dxinvarr = m_geom[amrlev][mglev].InvCellSizeArray();

    const iMultiFab& dmsk = *m_dirichlet_mask[amrlev][mglev];

#ifdef AMREX_USE_GPU
    if (Gpu::inLaunchRegion())
    {
        constexpr int nsweeps = 4;
        MultiFab Ax(sol.boxArray(), sol.DistributionMap(), 1, 0);

        if (m_use_harmonic_average && mglev > 0)
        {
            for (MFIter mfi(sol); mfi.isValid(); ++mfi)
            {
                const Box& bx = mfi.validbox();
                AMREX_D_TERM(Array4<Real const> const& sxarr = sigma[0]->const_array(mfi);,
                             Array4<Real const> const& syarr = sigma[1]->const_array(mfi);,
                             Array4<Real const> const& szarr = sigma[2]->const_array(mfi););
                Array4<Real> const& solarr = sol.array(mfi);
                Array4<Real const> const& rhsarr = rhs.const_array(mfi);
                Array4<int const> const& dmskarr = dmsk.const_array(mfi);
                Array4<Real> const& Axarr = Ax.array(mfi);

                for (int ns = 0; ns < nsweeps; ++ns) {
                    amrex::ParallelFor(bx, [=] AMREX_GPU_DEVICE (int i, int j, int k) noexcept
                    {
                        mlndhelm_adotx_ha(i,j,k,Axarr,solarr,AMREX_D_DECL(sxarr,syarr,szarr), dmskarr,
                                         dxinvarr);
                    });
                    AMREX_LAUNCH_DEVICE_LAMBDA ( bx, tbx,
                    {
                        mlndhelm_jacobi_ha (tbx, solarr, Axarr, rhsarr, AMREX_D_DECL(sxarr,syarr,szarr),
                                           dmskarr, dxinvarr);
                    });
                }
            }
        }
        else
        {
            for (MFIter mfi(sol); mfi.isValid(); ++mfi)
            {
                const Box& bx = mfi.validbox();
                Array4<Real const> const& sarr = sigma[0]->const_array(mfi);
                Array4<Real> const& solarr = sol.array(mfi);
                Array4<Real const> const& rhsarr = rhs.const_array(mfi);
                Array4<int const> const& dmskarr = dmsk.const_array(mfi);
                Array4<Real> const& Axarr = Ax.array(mfi);

                for (int ns = 0; ns < nsweeps; ++ns) {
                    amrex::ParallelFor(bx, [=] AMREX_GPU_DEVICE (int i, int j, int k) noexcept
                    {
                        mlndhelm_adotx_aa(i,j,k,Axarr,solarr,sarr,dmskarr,
                                         dxinvarr);
                    });
                    AMREX_LAUNCH_DEVICE_LAMBDA ( bx, tbx,
                    {
                        mlndhelm_jacobi_aa (tbx, solarr, Axarr, rhsarr, sarr,
                                           dmskarr, dxinvarr);
                    });
                }
            }
        }

        if (nsweeps > 1) nodalSync(amrlev, mglev, sol);
    }
    else // cpu
#endif
    {
        constexpr int nsweeps = 2;
        if (m_use_gauss_seidel)
        {
            if (m_use_harmonic_average && mglev > 0)
            {
#ifdef _OPENMP
#pragma omp parallel
#endif
                for (MFIter mfi(sol); mfi.isValid(); ++mfi)
                {
                    const Box& bx = mfi.validbox();
                    AMREX_D_TERM(Array4<Real const> const& sxarr = sigma[0]->const_array(mfi);,
                                 Array4<Real const> const& syarr = sigma[1]->const_array(mfi);,
                                 Array4<Real const> const& szarr = sigma[2]->const_array(mfi););
                    Array4<Real> const& solarr = sol.array(mfi);
                    Array4<Real const> const& rhsarr = rhs.const_array(mfi);
                    Array4<int const> const& dmskarr = dmsk.const_array(mfi);

                    for (int ns = 0; ns < nsweeps; ++ns) {
                        mlndhelm_gauss_seidel_ha(bx, solarr, rhsarr,
                                                AMREX_D_DECL(sxarr,syarr,szarr),
                                                dmskarr, dxinvarr);
                    }
                }
            }
            else
            {
#ifdef _OPENMP
#pragma omp parallel
#endif
                for (MFIter mfi(sol); mfi.isValid(); ++mfi)
                {
                    const Box& bx = mfi.validbox();
                    Array4<Real const> const& sarr = sigma[0]->const_array(mfi);
                    Array4<Real const> const& aarr = alpha.const_array(mfi);
                    Array4<Real> const& solarr = sol.array(mfi);
                    Array4<Real const> const& rhsarr = rhs.const_array(mfi);
                    Array4<int const> const& dmskarr = dmsk.const_array(mfi);

                    for (int ns = 0; ns < nsweeps; ++ns) {
                        mlndhelm_gauss_seidel_aa(bx, solarr, rhsarr,
                                                sarr, aarr, dmskarr, dxinvarr);
                    }
                }
            }

            nodalSync(amrlev, mglev, sol);
        }
        else
        {
            MultiFab Ax(sol.boxArray(), sol.DistributionMap(), 1, 0);
            Fapply(amrlev, mglev, Ax, sol);

            if (m_use_harmonic_average && mglev > 0)
            {
#ifdef _OPENMP
#pragma omp parallel
#endif
                for (MFIter mfi(sol,true); mfi.isValid(); ++mfi)
                {
                    const Box& bx = mfi.tilebox();
                    AMREX_D_TERM(Array4<Real const> const& sxarr = sigma[0]->const_array(mfi);,
                                 Array4<Real const> const& syarr = sigma[1]->const_array(mfi);,
                                 Array4<Real const> const& szarr = sigma[2]->const_array(mfi););
                    Array4<Real> const& solarr = sol.array(mfi);
                    Array4<Real const> const& Axarr = Ax.const_array(mfi);
                    Array4<Real const> const& rhsarr = rhs.const_array(mfi);
                    Array4<int const> const& dmskarr = dmsk.const_array(mfi);

                    mlndhelm_jacobi_ha (bx, solarr, Axarr, rhsarr, AMREX_D_DECL(sxarr,syarr,szarr),
                                       dmskarr, dxinvarr);
                }
            }
            else
            {
#ifdef _OPENMP
#pragma omp parallel
#endif
                for (MFIter mfi(sol,true); mfi.isValid(); ++mfi)
                {
                    const Box& bx = mfi.tilebox();
                    Array4<Real const> const& sarr = sigma[0]->const_array(mfi);
                    Array4<Real const> const& aarr = alpha.const_array(mfi);
                    Array4<Real> const& solarr = sol.array(mfi);
                    Array4<Real const> const& Axarr = Ax.const_array(mfi);
                    Array4<Real const> const& rhsarr = rhs.const_array(mfi);
                    Array4<int const> const& dmskarr = dmsk.const_array(mfi);

                    mlndhelm_jacobi_aa (bx, solarr, Axarr, rhsarr, sarr, aarr,
                                       dmskarr, dxinvarr);
                }
            }
        }
    }
}

void
MLNodeHelmDualCstVel::normalize (int amrlev, int mglev, MultiFab& mf) const
{
    BL_PROFILE("MLNodeHelmDualCstVel::normalize()");

    const auto& sigma = m_sigma[amrlev][mglev];
    const auto& alpha = m_alpha[amrlev][mglev];
    const auto dxinv = m_geom[amrlev][mglev].InvCellSizeArray();
    const iMultiFab& dmsk = *m_dirichlet_mask[amrlev][mglev];

#ifdef _OPENMP
#pragma omp parallel if (Gpu::notInLaunchRegion())
#endif
    for (MFIter mfi(mf,TilingIfNotGPU()); mfi.isValid(); ++mfi)
    {
        const Box& bx = mfi.tilebox();
        Array4<Real> const& arr = mf.array(mfi);
        Array4<int const> const& dmskarr = dmsk.const_array(mfi);
        if (m_use_harmonic_average && mglev > 0)
        {
            AMREX_D_TERM(Array4<Real const> const& sxarr = sigma[0]->const_array(mfi);,
                         Array4<Real const> const& syarr = sigma[1]->const_array(mfi);,
                         Array4<Real const> const& szarr = sigma[2]->const_array(mfi););

            AMREX_LAUNCH_HOST_DEVICE_LAMBDA ( bx, tbx,
            {
                mlndhelm_normalize_ha(tbx,arr,AMREX_D_DECL(sxarr,syarr,szarr),dmskarr,dxinv);
            });
        }
        else
        {
            Array4<Real const> const& sarr = sigma[0]->const_array(mfi);
            Array4<Real const> const& aarr = alpha.const_array(mfi);

            AMREX_LAUNCH_HOST_DEVICE_LAMBDA ( bx, tbx,
            {
                mlndhelm_normalize_aa(tbx,arr,sarr,aarr,dmskarr,dxinv);
            });
        }
    }
}

// void
// MLNodeHelmDualCstVel::compSyncResidualCoarse (MultiFab& sync_resid, const MultiFab& a_phi,
//                                          const MultiFab& vold, const MultiFab* rhcc,
//                                          const BoxArray& fine_grids, const IntVect& ref_ratio)
// {
//     BL_PROFILE("MLNodeHelmDualCstVel::SyncResCrse()");
//
//     sync_resid.setVal(0.0);
//
//     const Geometry& geom = m_geom[0][0];
//     const DistributionMapping& dmap = m_dmap[0][0];
//     const BoxArray& ccba = m_grids[0][0];
//     const BoxArray& ndba = amrex::convert(ccba, IntVect::TheNodeVector());
//     const BoxArray& ccfba = amrex::convert(fine_grids, IntVect::TheZeroVector());
//     const auto lobc = LoBC();
//     const auto hibc = HiBC();
//
//     // cell-center, 1: coarse; 0: covered by fine
//     const int owner = 1;
//     const int nonowner = 0;
//     iMultiFab crse_cc_mask = amrex::makeFineMask(ccba, dmap, IntVect(1), ccfba, ref_ratio,
//                                                  geom.periodicity(), owner, nonowner);
//
//     const Box& ccdom = geom.Domain();
// #ifdef _OPENMP
// #pragma omp parallel if (Gpu::notInLaunchRegion())
// #endif
//     for (MFIter mfi(crse_cc_mask); mfi.isValid(); ++mfi)
//     {
//         Array4<int> const& fab = crse_cc_mask.array(mfi);
//         mlndhelm_fillbc_cc<int>(mfi.validbox(),fab,ccdom,lobc,hibc);
//     }
//
//     MultiFab phi(ndba, dmap, 1, 1);
// #ifdef _OPENMP
// #pragma omp parallel if (Gpu::notInLaunchRegion())
// #endif
//     for (MFIter mfi(phi,TilingIfNotGPU()); mfi.isValid(); ++mfi)
//     {
//         const Box& bx = mfi.tilebox();
//         const Box& gbx = mfi.growntilebox();
//         Array4<Real> const& fab = phi.array(mfi);
//         Array4<Real const> const& a_fab = a_phi.const_array(mfi);
//         Array4<int const> const& msk = crse_cc_mask.const_array(mfi);
//         AMREX_HOST_DEVICE_FOR_3D(gbx, i, j, k,
//         {
//             if (bx.contains(IntVect(AMREX_D_DECL(i,j,k)))) {
//                 fab(i,j,k) = a_fab(i,j,k);
//                 mlndhelm_zero_fine(i,j,k,fab,msk,nonowner);
//             } else {
//                 fab(i,j,k) = 0.0;
//             }
//         });
//     }
//
//     const auto& nddom = amrex::surroundingNodes(ccdom);
//
//     const auto dxinv = geom.InvCellSizeArray();
//
//     const MultiFab& sigma_orig = *m_sigma[0][0][0];
//     const iMultiFab& dmsk = *m_dirichlet_mask[0][0];
//
//     MFItInfo mfi_info;
//     if (Gpu::notInLaunchRegion()) mfi_info.EnableTiling().SetDynamic(true);
// #ifdef _OPENMP
// #pragma omp parallel if (Gpu::notInLaunchRegion())
// #endif
//     {
//         FArrayBox rhs, u;
//         for (MFIter mfi(sync_resid,mfi_info); mfi.isValid(); ++mfi)
//         {
//             const Box& bx = mfi.tilebox();
//
//             auto typ = FabType::regular;
//             if (typ != FabType::covered)
//             {
//                 const Box& bxg1 = amrex::grow(bx,1);
//                 const Box& ccbxg1 = amrex::enclosedCells(bxg1);
//                 Array4<int const> const& cccmsk = crse_cc_mask.const_array(mfi);
//
//                 bool has_fine;
//                 if (Gpu::inLaunchRegion()) {
//                     AMREX_ASSERT(ccbxg1 == crse_cc_mask[mfi].box());
//                     has_fine = Reduce::AnyOf(ccbxg1,
//                                              [cccmsk,nonowner] AMREX_GPU_DEVICE (int i, int j, int k) noexcept -> bool
//                     {
//                         return cccmsk(i,j,k) == nonowner;
//                     });
//                 } else {
//                     has_fine = mlndhelm_any_fine_sync_cells(ccbxg1,cccmsk,nonowner);
//                 }
//
//                 if (has_fine)
//                 {
//                     const Box& ccvbx = amrex::enclosedCells(mfi.validbox());
//
//                     u.resize(ccbxg1, AMREX_SPACEDIM);
//                     Elixir ueli = u.elixir();
//                     Array4<Real> const& uarr = u.array();
//
//                     Box b = ccbxg1 & ccvbx;
//                     for (int idim = 0; idim < AMREX_SPACEDIM; ++idim)
//                     {
//                         if (m_lobc[0][idim] == LinOpBCType::inflow)
//                         {
//                             if (b.smallEnd(idim) == ccdom.smallEnd(idim)) {
//                                 b.growLo(idim, 1);
//                             }
//                         }
//                         if (m_hibc[0][idim] == LinOpBCType::inflow)
//                         {
//                             if (b.bigEnd(idim) == ccdom.bigEnd(idim)) {
//                                 b.growHi(idim, 1);
//                             }
//                         }
//                     }
//
//                     Array4<Real const> const& voarr = vold.const_array(mfi);
//                     AMREX_HOST_DEVICE_FOR_3D(ccbxg1, i, j, k,
//                     {
// 		        if (b.contains(IntVect(AMREX_D_DECL(i,j,k))) and cccmsk(i,j,k)){
//                             AMREX_D_TERM(uarr(i,j,k,0) = voarr(i,j,k,0);,
//                                          uarr(i,j,k,1) = voarr(i,j,k,1);,
//                                          uarr(i,j,k,2) = voarr(i,j,k,2););
//                         } else {
//                             AMREX_D_TERM(uarr(i,j,k,0) = 0.0;,
//                                          uarr(i,j,k,1) = 0.0;,
//                                          uarr(i,j,k,2) = 0.0;);
//                         }
//                     });
//
//                     rhs.resize(bx);
//                     Elixir rhseli = rhs.elixir();
//                     Array4<Real> const& rhsarr = rhs.array();
//                     Array4<int const> const& dmskarr = dmsk.const_array(mfi);
//
//                     {
//                         AMREX_HOST_DEVICE_PARALLEL_FOR_3D (bx, i, j, k,
//                         {
//                             mlndhelm_divu(i,j,k,rhsarr,uarr,dmskarr,dxinv);
//                         });
//                     }
//
//                     if (rhcc)
//                     {
//                         Array4<Real> rhccarr = uarr;
//                         Array4<Real const> const& rhccarr_orig = rhcc->const_array(mfi);
//                         const Box& b2 = ccbxg1 & ccvbx;
//                         AMREX_HOST_DEVICE_FOR_3D(ccbxg1, i, j, k,
//                         {
//  			    if (b2.contains(IntVect(AMREX_D_DECL(i,j,k))) and cccmsk(i,j,k)){
//                                 rhccarr(i,j,k) = rhccarr_orig(i,j,k);
//                             } else {
//                                 rhccarr(i,j,k) = 0.0;
//                             }
//                         });
//
//                         {
//                             AMREX_HOST_DEVICE_FOR_3D (bx, i, j, k,
//                             {
//                                 Real rhs2 = mlndhelm_rhcc(i,j,k,rhccarr,dmskarr);
//                                 rhsarr(i,j,k) += rhs2;
//                             });
//                         }
//                     }
//
//                     Array4<Real> const& sync_resid_a = sync_resid.array(mfi);
//                     Array4<Real const> const& phiarr = phi.const_array(mfi);
//                     Array4<Real const> const& sigmaarr_orig = sigma_orig.const_array(mfi);
//                     {
//                         Array4<Real> sigmaarr = uarr;
//                         const Box& ibx = ccbxg1 & amrex::enclosedCells(mfi.validbox());
//                         AMREX_HOST_DEVICE_FOR_3D(ccbxg1, i, j, k,
//                         {
//                             if (ibx.contains(IntVect(AMREX_D_DECL(i,j,k))) and cccmsk(i,j,k)) {
//                                 sigmaarr(i,j,k) = sigmaarr_orig(i,j,k);
//                             } else {
//                                 sigmaarr(i,j,k) = 0.0;
//                             }
//                         });
//
//                         AMREX_HOST_DEVICE_PARALLEL_FOR_3D(bx, i, j, k,
//                         {
//                             mlndhelm_adotx_aa(i, j, k, sync_resid_a, phiarr, sigmaarr, dmskarr,
//                                              dxinv);
//                             mlndhelm_crse_resid(i, j, k, sync_resid_a, rhsarr, cccmsk, nddom, lobc, hibc);
//                         });
//                     }
//                 }
//             }
//         }
//     }
// }
//
// void
// MLNodeHelmDualCstVel::compSyncResidualFine (MultiFab& sync_resid, const MultiFab& phi, const MultiFab& vold,
//                                        const MultiFab* rhcc)
// {
//     BL_PROFILE("MLNodeHelmDualCstVel::SyncResFine()");
//
//     const MultiFab& sigma_orig = *m_sigma[0][0][0];
//     const iMultiFab& dmsk = *m_dirichlet_mask[0][0];
//
//     const Geometry& geom = m_geom[0][0];
//     const Box& ccdom = geom.Domain();
//     const auto dxinv = geom.InvCellSizeArray();
//
//     MFItInfo mfi_info;
//     if (Gpu::notInLaunchRegion()) mfi_info.EnableTiling().SetDynamic(true);
// #ifdef _OPENMP
// #pragma omp parallel if (Gpu::notInLaunchRegion())
// #endif
//     {
//         FArrayBox rhs, u;
//         IArrayBox tmpmask;
//         for (MFIter mfi(sync_resid,mfi_info); mfi.isValid(); ++mfi)
//         {
//             const Box& bx = mfi.tilebox();
//
//             auto typ = FabType::regular;
//             if (typ != FabType::covered)
//             {
//                 const Box& gbx = mfi.growntilebox();
//                 const Box& vbx = mfi.validbox();
//                 const Box& ccvbx = amrex::enclosedCells(vbx);
//                 const Box& bxg1 = amrex::grow(bx,1);
//                 const Box& ccbxg1 = amrex::enclosedCells(bxg1);
//
//                 u.resize(ccbxg1, AMREX_SPACEDIM);
//                 Elixir ueli = u.elixir();
//                 Array4<Real> const& uarr = u.array();
//
//                 Box ovlp = ccvbx & ccbxg1;
//                 for (int idim = 0; idim < AMREX_SPACEDIM; ++idim)
//                 {
//                     if (m_lobc[0][idim] == LinOpBCType::inflow)
//                     {
//                         if (ovlp.smallEnd(idim) == ccdom.smallEnd(idim)) {
//                             ovlp.growLo(idim, 1);
//                         }
//                     }
//                     if (m_hibc[0][idim] == LinOpBCType::inflow)
//                     {
//                         if (ovlp.bigEnd(idim) == ccdom.bigEnd(idim)) {
//                             ovlp.growHi(idim, 1);
//                         }
//                     }
//                 }
//
//                 Array4<Real const> const& voarr = vold.const_array(mfi);
//                 AMREX_HOST_DEVICE_FOR_3D(ccbxg1, i, j, k,
//                 {
//                     if (ovlp.contains(IntVect(AMREX_D_DECL(i,j,k)))) {
//                         AMREX_D_TERM(uarr(i,j,k,0) = voarr(i,j,k,0);,
//                                      uarr(i,j,k,1) = voarr(i,j,k,1);,
//                                      uarr(i,j,k,2) = voarr(i,j,k,2););
//                     } else {
//                         AMREX_D_TERM(uarr(i,j,k,0) = 0.0;,
//                                      uarr(i,j,k,1) = 0.0;,
//                                      uarr(i,j,k,2) = 0.0;);
//                     }
//                 });
//
//                 tmpmask.resize(bx);
//                 Elixir tmeli = tmpmask.elixir();
//                 Array4<int> const& tmpmaskarr = tmpmask.array();
//                 Array4<int const> const& dmskarr = dmsk.const_array(mfi);
//                 AMREX_HOST_DEVICE_FOR_3D(bx, i, j, k,
//                 {
//                     tmpmaskarr(i,j,k) = 1-dmskarr(i,j,k);
//                 });
//
//                 rhs.resize(bx);
//                 Elixir rhseli = rhs.elixir();
//                 Array4<Real> const& rhsarr = rhs.array();
//
//                {
//                     AMREX_HOST_DEVICE_PARALLEL_FOR_3D (bx, i, j, k,
//                     {
//                         mlndhelm_divu(i,j,k,rhsarr,uarr,tmpmaskarr,dxinv);
//                     });
//                 }
//
//                 if (rhcc)
//                 {
//                     Array4<Real> rhccarr = uarr;
//                     Array4<Real const> const& rhccarr_orig = rhcc->const_array(mfi);
//                     const Box& ovlp3 = ccvbx & ccbxg1;
//                     AMREX_HOST_DEVICE_FOR_3D(ccbxg1, i, j, k,
//                     {
//                         if (ovlp3.contains(IntVect(AMREX_D_DECL(i,j,k)))) {
//                             rhccarr(i,j,k) = rhccarr_orig(i,j,k);
//                         } else {
//                             rhccarr(i,j,k) = 0.0;
//                         }
//                     });
//                     {
//                         AMREX_HOST_DEVICE_FOR_3D(bx, i, j, k,
//                         {
//                             Real rhs2 = mlndhelm_rhcc(i,j,k,rhccarr,tmpmaskarr);
//                             rhsarr(i,j,k) += rhs2;
//                         });
//                     }
//                 }
//
//                 Array4<Real> const& sync_resid_a = sync_resid.array(mfi);
//                 Array4<Real const> const& phiarr = phi.const_array(mfi);
//                 Array4<Real const> const& sigmaarr_orig = sigma_orig.const_array(mfi);
//                 {
//                     Array4<Real> sigmaarr = uarr;
//                     const Box& ovlp2 = ccvbx & ccbxg1;
//                     AMREX_HOST_DEVICE_FOR_3D(ccbxg1, i, j, k,
//                     {
//                         if (ovlp2.contains(IntVect(AMREX_D_DECL(i,j,k)))) {
//                             sigmaarr(i,j,k) = sigmaarr_orig(i,j,k);
//                         } else {
//                             sigmaarr(i,j,k) = 0.0;
//                         }
//                     });
//
//                     AMREX_HOST_DEVICE_FOR_3D(gbx, i, j, k,
//                     {
//                         if (bx.contains(IntVect(AMREX_D_DECL(i,j,k)))) {
//                             mlndhelm_adotx_aa(i,j,k, sync_resid_a, phiarr, sigmaarr, tmpmaskarr,
//                                              dxinv);
//                             sync_resid_a(i,j,k) = rhsarr(i,j,k) - sync_resid_a(i,j,k);
//                         } else {
//                             sync_resid_a(i,j,k) = 0.0;
//                         }
//                     });
//                 }
//             }
//
//             // Do not impose neumann bc here because how SyncRegister works.
//         }
//     }
// }

void
MLNodeHelmDualCstVel::reflux (int crse_amrlev,
                         MultiFab& res, const MultiFab& crse_sol, const MultiFab& crse_rhs,
                         MultiFab& fine_res, MultiFab& fine_sol, const MultiFab& fine_rhs) const
{
    BL_PROFILE("MLNodeHelmDualCstVel::reflux()");

    const Geometry& cgeom = m_geom[crse_amrlev  ][0];
    const Geometry& fgeom = m_geom[crse_amrlev+1][0];
    const auto cdxinv = cgeom.InvCellSizeArray();
    const auto fdxinv = fgeom.InvCellSizeArray();
    const Box& c_cc_domain = cgeom.Domain();
    const Box& c_nd_domain = amrex::surroundingNodes(c_cc_domain);

    const BoxArray& fba = fine_sol.boxArray();
    const DistributionMapping& fdm = fine_sol.DistributionMap();

    const iMultiFab& fdmsk = *m_dirichlet_mask[crse_amrlev+1][0];

    MultiFab fine_res_for_coarse(amrex::coarsen(fba, 2), fdm, 1, 0);

    applyBC(crse_amrlev+1, 0, fine_res, BCMode::Inhomogeneous, StateMode::Solution);

#ifdef _OPENMP
#pragma omp parallel if (Gpu::notInLaunchRegion())
#endif
    for (MFIter mfi(fine_res_for_coarse, TilingIfNotGPU()); mfi.isValid(); ++mfi)
    {
        const Box& bx = mfi.tilebox();
        Array4<Real> const& cfab = fine_res_for_coarse.array(mfi);
        Array4<Real const> const& ffab = fine_res.const_array(mfi);
        Array4<int const> const& mfab = fdmsk.const_array(mfi);
        AMREX_HOST_DEVICE_PARALLEL_FOR_3D(bx, i, j, k,
        {
            mlndhelm_restriction(i,j,k,cfab,ffab,mfab);
        });
    }
    res.ParallelCopy(fine_res_for_coarse, cgeom.periodicity());

    MultiFab fine_contrib(amrex::coarsen(fba, 2), fdm, 1, 0);
    fine_contrib.setVal(0.0);

    const auto& fsigma = *m_sigma[crse_amrlev+1][0][0];

    MFItInfo mfi_info;
    if (Gpu::notInLaunchRegion()) mfi_info.EnableTiling().SetDynamic(true);
#ifdef _OPENMP
#pragma omp parallel if (Gpu::notInLaunchRegion())
#endif
    {
        FArrayBox sigfab;
        FArrayBox Axfab;
        for (MFIter mfi(fine_contrib,mfi_info); mfi.isValid(); ++mfi)
        {
            const Box& cvbx = mfi.validbox();
            const Box& fvbx = amrex::refine(cvbx,2);
            const Box& cbx = mfi.tilebox();
            const Box& fbx = amrex::refine(cbx,2);

            const Box& cc_fbx = amrex::enclosedCells(fbx);
            const Box& cc_fvbx = amrex::enclosedCells(fvbx);
            const Box& bx_sig = amrex::grow(cc_fbx,2) & amrex::grow(cc_fvbx,1);
            const Box& b = bx_sig & cc_fvbx;

            sigfab.resize(bx_sig, 1);
            Elixir sigeli = sigfab.elixir();
            Array4<Real> const& sigarr = sigfab.array();
            Array4<Real const> const& sigarr_orig = fsigma.const_array(mfi);
            AMREX_HOST_DEVICE_FOR_3D(bx_sig, i, j, k,
            {
                if (b.contains(IntVect(AMREX_D_DECL(i,j,k)))) {
                    sigarr(i,j,k) = sigarr_orig(i,j,k);
                } else {
                    sigarr(i,j,k) = 0.0;
                }
            });

            const Box& bx_Ax = amrex::grow(fbx,1);
            const Box& b2 = bx_Ax & amrex::grow(fvbx,-1);
            Axfab.resize(bx_Ax);
            Elixir Axeli = Axfab.elixir();
            Array4<Real> const& Axarr = Axfab.array();
            Array4<Real const> const& rhsarr = fine_rhs.const_array(mfi);
            Array4<Real const> const& resarr = fine_res.const_array(mfi);
            Array4<Real const> const& solarr = fine_sol.const_array(mfi);
            AMREX_HOST_DEVICE_FOR_3D(bx_Ax, i, j, k,
            {
                if (b2.contains(IntVect(AMREX_D_DECL(i,j,k)))) {
                    Axarr(i,j,k) = rhsarr(i,j,k) - resarr(i,j,k);
                } else {
                    Axarr(i,j,k) = 0.0;
                }
                mlndhelm_res_fine_Ax(i,j,k, fvbx, Axarr, solarr, sigarr,
                                    fdxinv);
            });

            Array4<Real> const& farr = fine_contrib.array(mfi);
            Array4<int const> const& marr = fdmsk.const_array(mfi);
            AMREX_HOST_DEVICE_FOR_3D(cbx, i, j, k,
            {
                mlndhelm_res_fine_contrib(i,j,k,farr,Axarr,marr);
            });
        }
    }

    MultiFab fine_contrib_on_crse(crse_sol.boxArray(), crse_sol.DistributionMap(), 1, 0);
    fine_contrib_on_crse.setVal(0.0);
    fine_contrib_on_crse.ParallelAdd(fine_contrib, cgeom.periodicity());

    const iMultiFab& cdmsk = *m_dirichlet_mask[crse_amrlev][0];
    const auto& nd_mask     = m_nd_fine_mask[crse_amrlev];
    const auto& cc_mask     = m_cc_fine_mask[crse_amrlev];
    const auto& has_fine_bndry = m_has_fine_bndry[crse_amrlev];

    const auto lobc = LoBC();
    const auto hibc = HiBC();

    const auto& csigma = *m_sigma[crse_amrlev][0][0];

#ifdef _OPENMP
#pragma omp parallel if (Gpu::notInLaunchRegion())
#endif
    for (MFIter mfi(res,mfi_info); mfi.isValid(); ++mfi)
    {
        if ((*has_fine_bndry)[mfi])
        {
            const Box& bx = mfi.tilebox();
            Array4<Real> const& resarr = res.array(mfi);
            Array4<Real const> const& csolarr = crse_sol.const_array(mfi);
            Array4<Real const> const& crhsarr = crse_rhs.const_array(mfi);
            Array4<Real const> const& csigarr = csigma.const_array(mfi);
            Array4<int const> const& cdmskarr = cdmsk.const_array(mfi);
            Array4<int const> const& ndmskarr = nd_mask->const_array(mfi);
            Array4<int const> const& ccmskarr = cc_mask->const_array(mfi);
            Array4<Real const> const& fcocarr = fine_contrib_on_crse.const_array(mfi);

            AMREX_HOST_DEVICE_FOR_3D(bx, i, j, k,
            {
                mlndhelm_res_cf_contrib(i,j,k,resarr,csolarr,crhsarr,csigarr,
                                       cdmskarr,ndmskarr,ccmskarr,fcocarr,
                                       cdxinv,c_nd_domain,
                                       lobc,hibc);
            });
        }
    }
}

void
MLNodeHelmDualCstVel::checkPoint (std::string const& file_name) const
{
    if (ParallelContext::IOProcessorSub())
    {
        UtilCreateCleanDirectory(file_name, false);
        {
            std::string HeaderFileName(file_name+"/Header");
            std::ofstream HeaderFile;
            HeaderFile.open(HeaderFileName.c_str(), std::ofstream::out   |
                                                    std::ofstream::trunc |
                                                    std::ofstream::binary);
            if( ! HeaderFile.good()) {
                FileOpenFailed(HeaderFileName);
            }

            HeaderFile.precision(17);

            // MLLinop stuff
            HeaderFile << "verbose = " << verbose << "\n"
                       << "nlevs = " << NAMRLevels() << "\n"
                       << "do_agglomeration = " << info.do_agglomeration << "\n"
                       << "do_consolidation = " << info.do_consolidation << "\n"
                       << "agg_grid_size = " << info.agg_grid_size << "\n"
                       << "con_grid_size = " << info.con_grid_size << "\n"
                       << "has_metric_term = " << info.has_metric_term << "\n"
                       << "max_coarsening_level = " << info.max_coarsening_level << "\n";
#if (AMREX_SPACEDIM == 1)
            HeaderFile << "lobc = " << static_cast<int>(m_lobc[0][0]) << "\n";
#elif (AMREX_SPACEDIM == 2)
            HeaderFile << "lobc = " << static_cast<int>(m_lobc[0][0])
                       << " "       << static_cast<int>(m_lobc[0][1]) << "\n";
#else
            HeaderFile << "lobc = " << static_cast<int>(m_lobc[0][0])
                       << " "       << static_cast<int>(m_lobc[0][1])
                       << " "       << static_cast<int>(m_lobc[0][2]) << "\n";
#endif
#if (AMREX_SPACEDIM == 1)
            HeaderFile << "hibc = " << static_cast<int>(m_hibc[0][0]) << "\n";
#elif (AMREX_SPACEDIM == 2)
            HeaderFile << "hibc = " << static_cast<int>(m_hibc[0][0])
                       << " "       << static_cast<int>(m_hibc[0][1]) << "\n";
#else
            HeaderFile << "hibc = " << static_cast<int>(m_hibc[0][0])
                       << " "       << static_cast<int>(m_hibc[0][1])
                       << " "       << static_cast<int>(m_hibc[0][2]) << "\n";
#endif
            // m_coarse_data_for_bc: not used
            HeaderFile << "maxorder = " << getMaxOrder() << "\n";

            // MLNodeHelmDualCstVel stuff
            HeaderFile << "use_gauss_seidel = " << m_use_gauss_seidel << "\n";
            HeaderFile << "use_harmonic_average = " << m_use_harmonic_average << "\n";
            HeaderFile << "coarsen_strategy = " << static_cast<int>(m_coarsening_strategy) << "\n";
            // No level bc multifab
        }

        for (int ilev = 0; ilev < NAMRLevels(); ++ilev)
        {
            UtilCreateCleanDirectory(file_name+"/Level_"+std::to_string(ilev), false);
            std::string HeaderFileName(file_name+"/Level_"+std::to_string(ilev)+"/Header");
            std::ofstream HeaderFile;
            HeaderFile.open(HeaderFileName.c_str(), std::ofstream::out   |
                                                    std::ofstream::trunc |
                                                    std::ofstream::binary);
            if( ! HeaderFile.good()) {
                FileOpenFailed(HeaderFileName);
            }

            HeaderFile.precision(17);

            HeaderFile << Geom(ilev) << "\n";
            m_grids[ilev][0].writeOn(HeaderFile);  HeaderFile << "\n";
        }
    }

    ParallelContext::BarrierSub();

    for (int ilev = 0; ilev < NAMRLevels(); ++ilev)
    {
        VisMF::Write(*m_sigma[ilev][0][0], file_name+"/Level_"+std::to_string(ilev)+"/sigma");
    }
}

}
// clang-format on<|MERGE_RESOLUTION|>--- conflicted
+++ resolved
@@ -50,13 +50,6 @@
 
 namespace amrex {
 
-<<<<<<< HEAD
-namespace {
-    [[maybe_unused]] const Real bogus_value = std::numeric_limits<Real>::quiet_NaN();
-}
-
-=======
->>>>>>> 291060ed
 MLNodeHelmDualCstVel::MLNodeHelmDualCstVel (const Vector<Geometry>& a_geom,
                                   const Vector<BoxArray>& a_grids,
                                   const Vector<DistributionMapping>& a_dmap,
