// Copyright (c) 2017, The Regents of the University of California,
// through Lawrence Berkeley National Laboratory and the Alliance for
// Sustainable Energy, LLC., through National Renewable Energy Laboratory
// (subject to receipt of any required approvals from the U.S. Dept. of
// Energy).  All rights reserved.
//
// Redistribution and use in source and binary forms, with or without
// modification, are permitted provided that the following conditions are
// met:
//
// (1) Redistributions of source code must retain the above copyright
// notice, this list of conditions and the following disclaimer.
//
// (2) Redistributions in binary form must reproduce the above copyright
// notice, this list of conditions and the following disclaimer in the
// documentation and/or other materials provided with the distribution.
//
// (3) Neither the name of the University of California, Lawrence
// Berkeley National Laboratory, Alliance for Sustainable Energy, LLC.,
// National Renewable Energy Laboratory, U.S. Dept. of Energy nor the
// names of its contributors may be used to endorse or promote products
// derived from this software without specific prior written permission.
//
// THIS SOFTWARE IS PROVIDED BY THE COPYRIGHT HOLDERS AND CONTRIBUTORS "AS IS"
// AND ANY EXPRESS OR IMPLIED WARRANTIES, INCLUDING, BUT NOT LIMITED TO, THE
// IMPLIED WARRANTIES OF MERCHANTABILITY AND FITNESS FOR A PARTICULAR PURPOSE
// ARE DISCLAIMED. IN NO EVENT SHALL THE COPYRIGHT OWNER OR CONTRIBUTORS BE LIABLE
// FOR ANY DIRECT, INDIRECT, INCIDENTAL, SPECIAL, EXEMPLARY, OR CONSEQUENTIAL
// DAMAGES (INCLUDING, BUT NOT LIMITED TO, PROCUREMENT OF SUBSTITUTE GOODS OR
// SERVICES; LOSS OF USE, DATA, OR PROFITS; OR BUSINESS INTERRUPTION) HOWEVER
// CAUSED AND ON ANY THEORY OF LIABILITY, WHETHER IN CONTRACT, STRICT LIABILITY,
// OR TORT (INCLUDING NEGLIGENCE OR OTHERWISE) ARISING IN ANY WAY OUT OF THE USE
// OF THIS SOFTWARE, EVEN IF ADVISED OF THE POSSIBILITY OF SUCH DAMAGE.
//
// Notice: This file is copied and modified from AMReX-Codes
// (https://amrex-codes.github.io/).

// clang-format off
#include <limits>

#include <AMReX_MLMG.H>
#include <AMReX_MultiFabUtil.H>

#include <fub/AMReX/MLMG/MLNodeHelmDualCstVel.hpp>
#include <src/AMReX/MLMG/MLNodeHelmDualCstVel_K.cpp>

#ifdef _OPENMP
#include <omp.h>
#endif

namespace amrex {

MLNodeHelmDualCstVel::MLNodeHelmDualCstVel (const Vector<Geometry>& a_geom,
                                  const Vector<BoxArray>& a_grids,
                                  const Vector<DistributionMapping>& a_dmap,
                                  const LPInfo& a_info,
                                  const Vector<FabFactory<FArrayBox> const*>& a_factory)
{
    define(a_geom, a_grids, a_dmap, a_info, a_factory);
}

MLNodeHelmDualCstVel::~MLNodeHelmDualCstVel ()
{}

void
MLNodeHelmDualCstVel::define (const Vector<Geometry>& a_geom,
                         const Vector<BoxArray>& a_grids,
                         const Vector<DistributionMapping>& a_dmap,
                         const LPInfo& a_info,
                         const Vector<FabFactory<FArrayBox> const*>& a_factory)
{
    BL_PROFILE("MLNodeHelmDualCstVel::define()");

    // This makes sure grids are cell-centered;
    Vector<BoxArray> cc_grids = a_grids;
    for (auto& ba : cc_grids) {
        ba.enclosedCells();
    }

    MLNodeLinOp::define(a_geom, cc_grids, a_dmap, a_info, a_factory);

    m_sigma.resize(m_num_amr_levels);
    m_sigmacross.resize(m_num_amr_levels);
    m_alpha.resize(m_num_amr_levels);
    for (int amrlev = 0; amrlev < m_num_amr_levels; ++amrlev)
    {
        m_sigma[amrlev].resize(m_num_mg_levels[amrlev]);
        m_sigmacross[amrlev].resize(m_num_mg_levels[amrlev]);
        m_alpha[amrlev].resize(m_num_mg_levels[amrlev]);
        const int mglev = 0;
        const int idim = 0;
        m_sigma[amrlev][mglev][idim].reset
            (new MultiFab(m_grids[amrlev][mglev], m_dmap[amrlev][mglev], 1, 1,
                          MFInfo(), *m_factory[amrlev][0]));
        m_sigma[amrlev][mglev][idim]->setVal(0.0);
        m_sigmacross[amrlev][mglev][idim].reset
            (new MultiFab(m_grids[amrlev][mglev], m_dmap[amrlev][mglev], AMREX_SPACEDIM*(AMREX_SPACEDIM-1), 1));
        m_sigmacross[amrlev][mglev][idim]->setVal(0.0);
        const BoxArray& ba = amrex::convert(m_grids[amrlev][mglev],
                                            IntVect(AMREX_D_DECL(1,1,1)));
        m_alpha[amrlev][mglev].define(ba, m_dmap[amrlev][mglev], 1, 0);
        m_alpha[amrlev][mglev].setVal(0.0);
    }

}

void
MLNodeHelmDualCstVel::setSigma (int amrlev, const MultiFab& a_sigma)
{
    MultiFab::Copy(*m_sigma[amrlev][0][0], a_sigma, 0, 0, 1, 0);
}

void
MLNodeHelmDualCstVel::setSigmaCross (int amrlev, const MultiFab& a_sigmacross)
{
    MultiFab::Copy(*m_sigmacross[amrlev][0][0], a_sigmacross, 0, 0, AMREX_SPACEDIM*(AMREX_SPACEDIM-1), 0);
}

void
MLNodeHelmDualCstVel::setAlpha(int amrlev, const MultiFab& alpha)
{
    MultiFab::Copy(m_alpha[amrlev][0], alpha, 0, 0, 1, 0);
    m_is_bottom_singular = false;
}

void
MLNodeHelmDualCstVel::compDivergence (const Vector<MultiFab*>& rhs, const Vector<MultiFab*>& vel)
{
    compRHS(rhs, vel, Vector<const MultiFab*>(), Vector<MultiFab*>());
}

void
MLNodeHelmDualCstVel::compRHS (const Vector<MultiFab*>& rhs, const Vector<MultiFab*>& vel,
                          const Vector<const MultiFab*>& rhnd,
                          const Vector<MultiFab*>& a_rhcc)
{
    BL_PROFILE("MLNodeHelmDualCstVel::compRHS()");

    if (!m_masks_built) buildMasks();

    const auto lobc = LoBC();
    const auto hibc = HiBC();

    Vector<std::unique_ptr<MultiFab> > rhcc(m_num_amr_levels);
    Vector<std::unique_ptr<MultiFab> > rhs_cc(m_num_amr_levels);

    for (int ilev = 0; ilev < m_num_amr_levels; ++ilev)
    {
        const Geometry& geom = m_geom[ilev][0];
        AMREX_ASSERT(vel[ilev]->nComp() >= AMREX_SPACEDIM);
        AMREX_ASSERT(vel[ilev]->nGrow() >= 1);
        vel[ilev]->FillBoundary(0, AMREX_SPACEDIM, IntVect(1), geom.periodicity());

        if (ilev < a_rhcc.size() && a_rhcc[ilev])
        {
            rhcc[ilev].reset(new MultiFab(a_rhcc[ilev]->boxArray(),
                                          a_rhcc[ilev]->DistributionMap(), 1, 1));
            rhcc[ilev]->setVal(0.0);
            MultiFab::Copy(*rhcc[ilev], *a_rhcc[ilev], 0, 0, 1, 0);
            rhcc[ilev]->FillBoundary(geom.periodicity());

            rhs_cc[ilev].reset(new MultiFab(rhs[ilev]->boxArray(),
                                            rhs[ilev]->DistributionMap(), 1, 0));
        }

        const auto dxinvarr = geom.InvCellSizeArray();
        const Box& nddom = amrex::surroundingNodes(geom.Domain());

        const iMultiFab& dmsk = *m_dirichlet_mask[ilev][0];

        MFItInfo mfi_info;
        if (Gpu::notInLaunchRegion()) mfi_info.EnableTiling().SetDynamic(true);
#ifdef _OPENMP
#pragma omp parallel if (Gpu::notInLaunchRegion())
#endif
        for (MFIter mfi(*rhs[ilev],mfi_info); mfi.isValid(); ++mfi)
        {
            const Box& bx = mfi.tilebox();
            Array4<Real> const& rhsarr = rhs[ilev]->array(mfi);
            Array4<Real const> const& velarr = vel[ilev]->const_array(mfi);
            Array4<int const> const& dmskarr = dmsk.const_array(mfi);

            {
                AMREX_HOST_DEVICE_PARALLEL_FOR_3D (bx, i, j, k,
                {

                    mlndhelm_divu(i,j,k,rhsarr,velarr,dmskarr,dxinvarr);
                });
            }

            mlndhelm_impose_neumann_bc(bx, rhsarr, nddom, lobc, hibc);

            if (rhcc[ilev])
            {
                Array4<Real> const& rhs_cc_a = rhs_cc[ilev]->array(mfi);
                Array4<Real const> const& rhccarr = rhcc[ilev]->const_array(mfi);
                {
                    AMREX_HOST_DEVICE_PARALLEL_FOR_3D(bx, i, j, k,
                    {
                        rhs_cc_a(i,j,k) = mlndhelm_rhcc(i, j, k, rhccarr, dmskarr);
                    });
                }

                mlndhelm_impose_neumann_bc(bx, rhs_cc_a, nddom, lobc, hibc);
            }
        }
    }

    Vector<std::unique_ptr<MultiFab> > frhs(m_num_amr_levels);

    for (int ilev = 0; ilev < m_num_amr_levels-1; ++ilev)
    {
        const Geometry& cgeom = m_geom[ilev  ][0];
        const Geometry& fgeom = m_geom[ilev+1][0];

        frhs[ilev].reset(new MultiFab(amrex::coarsen(rhs[ilev+1]->boxArray(),2),
                                      rhs[ilev+1]->DistributionMap(), 1, 0));
        frhs[ilev]->setVal(0.0);

        const Box& cccdom = cgeom.Domain();
        const auto fdxinv = fgeom.InvCellSizeArray();
        const iMultiFab& fdmsk = *m_dirichlet_mask[ilev+1][0];

        MFItInfo mfi_info;
        if (Gpu::notInLaunchRegion()) mfi_info.EnableTiling().SetDynamic(true);
#ifdef _OPENMP
#pragma omp parallel if (Gpu::notInLaunchRegion())
#endif
        {
            FArrayBox vfab, rfab, rhccfab;
            for (MFIter mfi(*frhs[ilev],mfi_info); mfi.isValid(); ++mfi)
            {
                const Box& cvbx = mfi.validbox();
                const Box& fvbx = amrex::refine(cvbx,2);
                const Box& cbx = mfi.tilebox();
                const Box& fbx = amrex::refine(cbx,2);

                const Box& cc_fbx = amrex::enclosedCells(fbx);
                const Box& cc_fvbx = amrex::enclosedCells(fvbx);

                const Box& bx_vel = amrex::grow(cc_fbx,2) & amrex::grow(cc_fvbx,1);
                Box b = bx_vel & cc_fvbx;
                for (int idim = 0; idim < AMREX_SPACEDIM; ++idim)
                {
                    if (m_lobc[0][idim] == LinOpBCType::inflow)
                    {
                        if (b.smallEnd(idim) == cccdom.smallEnd(idim)) {
                            b.growLo(idim, 1);
                        }
                    }
                    if (m_hibc[0][idim] == LinOpBCType::inflow)
                    {
                        if (b.bigEnd(idim) == cccdom.bigEnd(idim)) {
                            b.growHi(idim, 1);
                        }
                    }
                }

                vfab.resize(bx_vel, AMREX_SPACEDIM);
                Elixir veli = vfab.elixir();
                Array4<Real> const& varr = vfab.array();

                const Box& bx_rhs = amrex::grow(fbx,1);
                const Box& b2 = bx_rhs & amrex::grow(fvbx,-1);
                rfab.resize(bx_rhs);
                Elixir reli = rfab.elixir();
                Array4<Real> const& rarr = rfab.array();

                Array4<Real const> const& varr_orig = vel[ilev+1]->const_array(mfi);
                AMREX_HOST_DEVICE_FOR_4D(bx_vel, AMREX_SPACEDIM, i, j, k, n,
                {
                    if (b.contains(IntVect(AMREX_D_DECL(i,j,k)))) {
                        varr(i,j,k,n) = varr_orig(i,j,k,n);
                    } else {
                        varr(i,j,k,n) = 0.0;
                    }
                });

                Array4<Real const> const& rarr_orig = rhs[ilev+1]->const_array(mfi);
                AMREX_HOST_DEVICE_FOR_3D(bx_rhs, i, j, k,
                {
                    if (b2.contains(IntVect(AMREX_D_DECL(i,j,k)))) {
                        rarr(i,j,k) = rarr_orig(i,j,k);
                    } else {
                        rarr(i,j,k) = 0.0;
                    }
                    mlndhelm_divu_compute_fine_contrib(i,j,k,fvbx,rarr,varr,fdxinv);
                });

                Array4<Real> const& rhsarr = frhs[ilev]->array(mfi);
                Array4<int const> const& mskarr = fdmsk.const_array(mfi);
                AMREX_HOST_DEVICE_FOR_3D(cbx, i, j, k,
                {
                    mlndhelm_divu_add_fine_contrib(i,j,k,fvbx,rhsarr,rarr,mskarr);
                });

                if (rhcc[ilev+1])
                {
                    const Box& bx_rhcc = amrex::grow(cc_fbx,2);
                    const Box& b3 = bx_rhcc & cc_fvbx;

                    rhccfab.resize(bx_rhcc);
                    Elixir rhcceli = rhccfab.elixir();
                    Array4<Real> const& rhccarr = rhccfab.array();

                    Array4<Real const> const& rhccarr_orig = rhcc[ilev+1]->const_array(mfi);
                    AMREX_HOST_DEVICE_FOR_3D(bx_rhcc, i, j, k,
                    {
                        if (b3.contains(IntVect(AMREX_D_DECL(i,j,k)))) {
                            rhccarr(i,j,k) = rhccarr_orig(i,j,k);
                        } else {
                            rhccarr(i,j,k) = 0.0;
                        }
                    });

                    AMREX_HOST_DEVICE_FOR_3D(cbx, i, j, k,
                    {
                        mlndhelm_rhcc_fine_contrib(i,j,k,fvbx,rhsarr,rhccarr,mskarr);
                    });
                }
            }
        }
    }

    for (int ilev = 0; ilev < m_num_amr_levels; ++ilev)
    {
        if (rhs_cc[ilev]) {
            MultiFab::Add(*rhs[ilev], *rhs_cc[ilev], 0, 0, 1, 0);
        }
    }

    for (int ilev = m_num_amr_levels-2; ilev >= 0; --ilev)
    {
        const Geometry& cgeom = m_geom[ilev][0];

        MultiFab crhs(rhs[ilev]->boxArray(), rhs[ilev]->DistributionMap(), 1, 0);
        crhs.setVal(0.0);
        crhs.ParallelAdd(*frhs[ilev], cgeom.periodicity());

        const Box& cccdom = cgeom.Domain();
        const Box& cnddom = amrex::surroundingNodes(cccdom);
        const auto cdxinv = cgeom.InvCellSizeArray();
        const iMultiFab& cdmsk = *m_dirichlet_mask[ilev][0];
        const iMultiFab& c_nd_mask = *m_nd_fine_mask[ilev];
        const iMultiFab& c_cc_mask = *m_cc_fine_mask[ilev];
        const auto& has_fine_bndry = *m_has_fine_bndry[ilev];

        MFItInfo mfi_info;
        if (Gpu::notInLaunchRegion()) mfi_info.EnableTiling().SetDynamic(true);
#ifdef _OPENMP
#pragma omp parallel if (Gpu::notInLaunchRegion())
#endif
        for (MFIter mfi(*rhs[ilev]); mfi.isValid(); ++mfi)
        {
            if (has_fine_bndry[mfi])
            {
                const Box& bx = mfi.tilebox();

                Array4<Real> const& rhsarr = rhs[ilev]->array(mfi);
                Array4<Real const> const& velarr = vel[ilev]->const_array(mfi);
                Array4<Real const> const& crhsarr = crhs.const_array(mfi);
                Array4<int const> const& cdmskarr = cdmsk.const_array(mfi);
                Array4<int const> const& ndmskarr = c_nd_mask.const_array(mfi);
                Array4<int const> const& ccmskarr = c_cc_mask.const_array(mfi);

                Array4<Real const> rhccarr = (rhcc[ilev])
                    ? rhcc[ilev]->const_array(mfi) : Array4<Real const>{};

                AMREX_HOST_DEVICE_FOR_3D(bx, i, j, k,
                {
                    mlndhelm_divu_cf_contrib(i,j,k,rhsarr,velarr,crhsarr,rhccarr,
                                            cdmskarr,ndmskarr,ccmskarr,
                                            cdxinv,cnddom,lobc,hibc);
                });
            }
        }
    }

    for (int ilev = 0; ilev < m_num_amr_levels; ++ilev)
    {
        if (ilev < rhnd.size() && rhnd[ilev]) {
            MultiFab::Add(*rhs[ilev], *rhnd[ilev], 0, 0, 1, 0);
        }
    }

}

void
MLNodeHelmDualCstVel::updateVelocity (const Vector<MultiFab*>& vel, const Vector<MultiFab const*>& sol) const
{

#ifdef _OPENMP
#pragma omp parallel if (Gpu::notInLaunchRegion())
#endif
    for (int amrlev = 0; amrlev < m_num_amr_levels; ++amrlev)
    {
        const auto& sigma = *m_sigma[amrlev][0][0];
        const auto dxinv = m_geom[amrlev][0].InvCellSizeArray();
        for (MFIter mfi(*vel[amrlev], TilingIfNotGPU()); mfi.isValid(); ++mfi)
        {
            const Box& bx = mfi.tilebox();
            Array4<Real> const& varr = vel[amrlev]->array(mfi);
            Array4<Real const> const& solarr = sol[amrlev]->const_array(mfi);
            Array4<Real const> const& sigmaarr = sigma.const_array(mfi);
            {
                AMREX_HOST_DEVICE_PARALLEL_FOR_3D (bx, i, j, k,
                {
                    mlndhelm_mknewu(i,j,k,varr,solarr,sigmaarr,dxinv);
                });
            }
        }
    }
}

void
MLNodeHelmDualCstVel::getFluxes (const Vector<MultiFab*> & a_flux, const Vector<MultiFab*>& a_sol) const
{

    AMREX_ASSERT(a_flux[0]->nComp() >= AMREX_SPACEDIM);

#ifdef _OPENMP
#pragma omp parallel if (Gpu::notInLaunchRegion())
#endif
    for (int amrlev = 0; amrlev < m_num_amr_levels; ++amrlev)
    {
        const auto& sigma = *m_sigma[amrlev][0][0];
        const auto dxinv = m_geom[amrlev][0].InvCellSizeArray();

        // Initialize to zero because we only want -(sigma * grad(phi))

        for (MFIter mfi(sigma, TilingIfNotGPU()); mfi.isValid(); ++mfi)
        {
            const Box& bx = mfi.tilebox();
            Array4<Real> const& farr = a_flux[amrlev]->array(mfi);
            Array4<Real const> const& solarr = a_sol[amrlev]->const_array(mfi);
            Array4<Real const> const& sigmaarr = sigma.array(mfi);

            AMREX_HOST_DEVICE_PARALLEL_FOR_4D ( bx, AMREX_SPACEDIM, i, j, k, n,
            {
                farr(i,j,k,n) = 0.0;
            });

            {
                AMREX_HOST_DEVICE_PARALLEL_FOR_3D (bx, i, j, k,
                {
                    mlndhelm_mknewu(i,j,k,farr,solarr,sigmaarr,dxinv);
                });
            }
        }
    }
}

void
MLNodeHelmDualCstVel::averageDownCoeffs ()
{
    BL_PROFILE("MLNodeHelmDualCstVel::averageDownCoeffs()");

        for (int amrlev = 0; amrlev < m_num_amr_levels; ++amrlev)
        {
            for (int mglev = 0; mglev < m_num_mg_levels[amrlev]; ++mglev)
            {
                int ndims = (m_use_harmonic_average) ? AMREX_SPACEDIM : 1;
                for (int idim = 0; idim < ndims; ++idim)
                {
                    if (m_sigma[amrlev][mglev][idim] == nullptr) {
                        if (mglev == 0) {
                            m_sigma[amrlev][mglev][idim].reset
                                (new MultiFab(*m_sigma[amrlev][mglev][0], amrex::make_alias, 0, 1));
                        } else {
                            m_sigma[amrlev][mglev][idim].reset
                                (new MultiFab(m_grids[amrlev][mglev], m_dmap[amrlev][mglev], 1, 1));
                            m_sigma[amrlev][mglev][idim]->setVal(0.0);
                        }
                }
            }
        }
    }

    for (int amrlev = m_num_amr_levels-1; amrlev > 0; --amrlev)
    {
        averageDownCoeffsSameAmrLevel(amrlev);
        averageDownCoeffsToCoarseAmrLevel(amrlev);
    }

    averageDownCoeffsSameAmrLevel(0);

    for (int amrlev = 0; amrlev < m_num_amr_levels; ++amrlev)
    {
        if (m_use_harmonic_average) {
            int mglev = 0;
            FillBoundaryCoeff(*m_sigma[amrlev][mglev][0], m_geom[amrlev][mglev]);
            for (mglev = 1; mglev < m_num_mg_levels[amrlev]; ++mglev)
            {
                for (int idim = 0; idim < AMREX_SPACEDIM; ++idim) {
                    if (m_sigma[amrlev][mglev][idim]) {
                        FillBoundaryCoeff(*m_sigma[amrlev][mglev][idim], m_geom[amrlev][mglev]);
                    }
                }
            }
        } else {
            int idim = 0;
            for (int mglev = 0; mglev < m_num_mg_levels[amrlev]; ++mglev)
            {
                if (m_sigma[amrlev][mglev][idim]) {
                    FillBoundaryCoeff(*m_sigma[amrlev][mglev][idim], m_geom[amrlev][mglev]);
                }
            }
        }
    }
}

void
MLNodeHelmDualCstVel::averageDownCoeffsToCoarseAmrLevel (int flev)
{
    const int mglev = 0;
    const int idim = 0;  // other dimensions are just aliases
    amrex::average_down(*m_sigma[flev][mglev][idim], *m_sigma[flev-1][mglev][idim], 0, 1,
                        m_amr_ref_ratio[flev-1]);
}

void
MLNodeHelmDualCstVel::averageDownCoeffsSameAmrLevel (int amrlev)
{
    const int nsigma = (m_use_harmonic_average) ? AMREX_SPACEDIM : 1;

    for (int mglev = 1; mglev < m_num_mg_levels[amrlev]; ++mglev)
    {
        for (int idim = 0; idim < nsigma; ++idim)
        {
            const MultiFab& fine = *m_sigma[amrlev][mglev-1][idim];
            MultiFab& crse = *m_sigma[amrlev][mglev][idim];
            bool need_parallel_copy = !amrex::isMFIterSafe(crse, fine);
            MultiFab cfine;
            if (need_parallel_copy) {
                const BoxArray& ba = amrex::coarsen(fine.boxArray(), 2);
                cfine.define(ba, fine.DistributionMap(), 1, 0);
            }

            MultiFab* pcrse = (need_parallel_copy) ? &cfine : &crse;

#ifdef _OPENMP
#pragma omp parallel if (Gpu::notInLaunchRegion())
#endif
            for (MFIter mfi(*pcrse, TilingIfNotGPU()); mfi.isValid(); ++mfi)
            {
                const Box& bx = mfi.tilebox();
                Array4<Real> const& cfab = pcrse->array(mfi);
                Array4<Real const> const& ffab = fine.const_array(mfi);
                if (idim == 0) {
                    AMREX_HOST_DEVICE_PARALLEL_FOR_3D ( bx, i, j, k,
                    {
                        mlndhelm_avgdown_coeff_x(i,j,k,cfab,ffab);
                    });
                } else if (idim == 1) {
#if (AMREX_SPACEDIM >= 2)
                    AMREX_HOST_DEVICE_PARALLEL_FOR_3D ( bx, i, j, k,
                    {
                        mlndhelm_avgdown_coeff_y(i,j,k,cfab,ffab);
                    });
#endif
                } else {
#if (AMREX_SPACEDIM == 3)
                    AMREX_HOST_DEVICE_PARALLEL_FOR_3D ( bx, i, j, k,
                    {
                        mlndhelm_avgdown_coeff_z(i,j,k,cfab,ffab);
                    });
#endif
                }
            }

            if (need_parallel_copy) {
                crse.ParallelCopy(cfine);
            }
        }
    }
}

void
MLNodeHelmDualCstVel::FillBoundaryCoeff (MultiFab& sigma, const Geometry& geom)
{
    BL_PROFILE("MLNodeHelmDualCstVel::FillBoundaryCoeff()");

    sigma.FillBoundary(geom.periodicity());

        const Box& domain = geom.Domain();
        const auto lobc = LoBC();
        const auto hibc = HiBC();

        MFItInfo mfi_info;
        if (Gpu::notInLaunchRegion()) mfi_info.SetDynamic(true);
#ifdef _OPENMP
#pragma omp parallel if (Gpu::notInLaunchRegion())
#endif
        for (MFIter mfi(sigma, mfi_info); mfi.isValid(); ++mfi)
        {
            Array4<Real> const& sfab = sigma.array(mfi);
            mlndhelm_fillbc_cc<Real>(mfi.validbox(),sfab,domain,lobc,hibc);
        }
}

void
MLNodeHelmDualCstVel::fixUpResidualMask (int amrlev, iMultiFab& resmsk)
{
    if (!m_masks_built) buildMasks();

    const iMultiFab& cfmask = *m_nd_fine_mask[amrlev];

#ifdef _OPENMP
#pragma omp parallel if (Gpu::notInLaunchRegion())
#endif
    for (MFIter mfi(resmsk,TilingIfNotGPU()); mfi.isValid(); ++mfi)
    {
        const Box& bx = mfi.tilebox();
        Array4<int> const& rmsk = resmsk.array(mfi);
        Array4<int const> const& fmsk = cfmask.const_array(mfi);
        AMREX_HOST_DEVICE_PARALLEL_FOR_3D ( bx, i, j, k,
        {
            if (fmsk(i,j,k) == crse_fine_node) rmsk(i,j,k) = 1;
        });
    }
}

void
MLNodeHelmDualCstVel::prepareForSolve ()
{
    BL_PROFILE("MLNodeHelmDualCstVel::prepareForSolve()");

    MLNodeLinOp::prepareForSolve();

    buildMasks();

    averageDownCoeffs();
}

void
MLNodeHelmDualCstVel::restriction (int amrlev, int cmglev, MultiFab& crse, MultiFab& fine) const
{
    BL_PROFILE("MLNodeHelmDualCstVel::restriction()");

    applyBC(amrlev, cmglev-1, fine, BCMode::Homogeneous, StateMode::Solution);

    bool need_parallel_copy = !amrex::isMFIterSafe(crse, fine);
    MultiFab cfine;
    if (need_parallel_copy) {
        const BoxArray& ba = amrex::coarsen(fine.boxArray(), 2);
        cfine.define(ba, fine.DistributionMap(), 1, 0);
    }

    MultiFab* pcrse = (need_parallel_copy) ? &cfine : &crse;
    const iMultiFab& dmsk = *m_dirichlet_mask[amrlev][cmglev-1];

#ifdef _OPENMP
#pragma omp parallel if (Gpu::notInLaunchRegion())
#endif
    for (MFIter mfi(*pcrse, TilingIfNotGPU()); mfi.isValid(); ++mfi)
    {
        const Box& bx = mfi.tilebox();
        Array4<Real> cfab = pcrse->array(mfi);
        Array4<Real const> const& ffab = fine.const_array(mfi);
        Array4<int const> const& mfab = dmsk.const_array(mfi);
            AMREX_HOST_DEVICE_PARALLEL_FOR_3D(bx, i, j, k,
            {
                mlndhelm_restriction(i,j,k,cfab,ffab,mfab);
            });
    }

    if (need_parallel_copy) {
        crse.ParallelCopy(cfine);
    }
}

void
MLNodeHelmDualCstVel::interpolation (int amrlev, int fmglev, MultiFab& fine, const MultiFab& crse) const
{
    BL_PROFILE("MLNodeHelmDualCstVel::interpolation()");

    const auto& sigma = m_sigma[amrlev][fmglev];

    bool need_parallel_copy = !amrex::isMFIterSafe(crse, fine);
    MultiFab cfine;
    const MultiFab* cmf = &crse;
    if (need_parallel_copy) {
        const BoxArray& ba = amrex::coarsen(fine.boxArray(), 2);
        cfine.define(ba, fine.DistributionMap(), 1, 0);
        cfine.ParallelCopy(crse);
        cmf = &cfine;
    }

    const iMultiFab& dmsk = *m_dirichlet_mask[amrlev][fmglev];

#ifdef _OPENMP
#pragma omp parallel if (Gpu::notInLaunchRegion())
#endif
    for (MFIter mfi(fine, TilingIfNotGPU()); mfi.isValid(); ++mfi)
    {
        Box const& bx = mfi.tilebox();
        Array4<Real> const& ffab = fine.array(mfi);
        Array4<Real const> const& cfab = cmf->const_array(mfi);
        Array4<int const> const& mfab = dmsk.const_array(mfi);
        if (m_use_harmonic_average && fmglev > 0)
        {
            AMREX_D_TERM(Array4<Real const> const& sxfab = sigma[0]->const_array(mfi);,
                         Array4<Real const> const& syfab = sigma[1]->const_array(mfi);,
                         Array4<Real const> const& szfab = sigma[2]->const_array(mfi););
            AMREX_HOST_DEVICE_PARALLEL_FOR_3D(bx, i, j, k,
            {
                mlndhelm_interpadd_ha(i,j,k,ffab,cfab,AMREX_D_DECL(sxfab,syfab,szfab),mfab);
            });
        }
        else
        {
            Array4<Real const> const& sfab = sigma[0]->const_array(mfi);
            AMREX_HOST_DEVICE_PARALLEL_FOR_3D(bx, i, j, k,
            {
                mlndhelm_interpadd_aa(i,j,k,ffab,cfab,sfab,mfab);
            });
        }
    }
}

void
MLNodeHelmDualCstVel::averageDownSolutionRHS (int camrlev, MultiFab& crse_sol, MultiFab& crse_rhs,
                                         const MultiFab& fine_sol, const MultiFab& fine_rhs)
{
    const auto& amrrr = AMRRefRatio(camrlev);
    amrex::average_down(fine_sol, crse_sol, 0, 1, amrrr);

    if (isSingular(0))
    {
        MultiFab frhs(fine_rhs.boxArray(), fine_rhs.DistributionMap(), 1, 1);
        MultiFab::Copy(frhs, fine_rhs, 0, 0, 1, 0);
        restrictInteriorNodes(camrlev, crse_rhs, frhs);
    }
}

void
MLNodeHelmDualCstVel::restrictInteriorNodes (int camrlev, MultiFab& crhs, MultiFab& a_frhs) const
{
    const BoxArray& fba = a_frhs.boxArray();
    const DistributionMapping& fdm = a_frhs.DistributionMap();

    MultiFab* frhs = nullptr;
    std::unique_ptr<MultiFab> mf;
    if (a_frhs.nGrow() == 1)
    {
        frhs = &a_frhs;
    }
    else
    {
        mf.reset(new MultiFab(fba, fdm, 1, 1));
        frhs = mf.get();
        MultiFab::Copy(*frhs, a_frhs, 0, 0, 1, 0);
    }

    const Geometry& cgeom = m_geom[camrlev  ][0];

    const iMultiFab& fdmsk = *m_dirichlet_mask[camrlev+1][0];

    MultiFab cfine(amrex::coarsen(fba, 2), fdm, 1, 0);

    applyBC(camrlev+1, 0, *frhs, BCMode::Inhomogeneous, StateMode::Solution);

#ifdef _OPENMP
#pragma omp parallel if (Gpu::notInLaunchRegion())
#endif
    for (MFIter mfi(cfine, TilingIfNotGPU()); mfi.isValid(); ++mfi)
    {
        const Box& bx = mfi.tilebox();
        Array4<Real> const& cfab = cfine.array(mfi);
        Array4<Real const> const& ffab = frhs->const_array(mfi);
        Array4<int const> const& mfab = fdmsk.const_array(mfi);
            AMREX_HOST_DEVICE_PARALLEL_FOR_3D(bx, i, j, k,
            {
                mlndhelm_restriction(i,j,k,cfab,ffab,mfab);
            });
    }

    MultiFab tmp_crhs(crhs.boxArray(), crhs.DistributionMap(), 1, 0);
    tmp_crhs.setVal(0.0);
    tmp_crhs.ParallelCopy(cfine, cgeom.periodicity());

    const iMultiFab& c_nd_mask = *m_nd_fine_mask[camrlev];
    const auto& has_fine_bndry = *m_has_fine_bndry[camrlev];

    MFItInfo mfi_info;
    if (Gpu::notInLaunchRegion()) mfi_info.EnableTiling().SetDynamic(true);
#ifdef _OPENMP
#pragma omp parallel if (Gpu::notInLaunchRegion())
#endif
    for (MFIter mfi(crhs, mfi_info); mfi.isValid(); ++mfi)
    {
        if (has_fine_bndry[mfi])
        {
            const Box& bx = mfi.tilebox();
            Array4<Real> const& dfab = crhs.array(mfi);
            Array4<Real const> const& sfab = tmp_crhs.const_array(mfi);
            Array4<int const> const& mfab = c_nd_mask.const_array(mfi);
            AMREX_HOST_DEVICE_PARALLEL_FOR_3D ( bx, i, j, k,
            {
                if (mfab(i,j,k) == fine_node) dfab(i,j,k) = sfab(i,j,k);
            });
        }
    }
}

void
MLNodeHelmDualCstVel::Fapply (int amrlev, int mglev, MultiFab& out, const MultiFab& in) const
{
    BL_PROFILE("MLNodeHelmDualCstVel::Fapply()");

    const auto& sigma = m_sigma[amrlev][mglev];
    const auto& sigmacross = m_sigmacross[amrlev][mglev];
    const auto& alpha = m_alpha[amrlev][mglev];
    const auto dxinvarr = m_geom[amrlev][mglev].InvCellSizeArray();

    const iMultiFab& dmsk = *m_dirichlet_mask[amrlev][mglev];

#ifdef _OPENMP
#pragma omp parallel if (Gpu::notInLaunchRegion())
#endif
    for (MFIter mfi(out,TilingIfNotGPU()); mfi.isValid(); ++mfi)
    {
        const Box& bx = mfi.tilebox();
        Array4<Real const> const& xarr = in.const_array(mfi);
        Array4<Real> const& yarr = out.array(mfi);
        Array4<int const> const& dmskarr = dmsk.const_array(mfi);

        if (m_use_harmonic_average && mglev > 0)
        {
            AMREX_D_TERM(Array4<Real const> const& sxarr = sigma[0]->const_array(mfi);,
                         Array4<Real const> const& syarr = sigma[1]->const_array(mfi);,
                         Array4<Real const> const& szarr = sigma[2]->const_array(mfi););
            AMREX_HOST_DEVICE_PARALLEL_FOR_3D ( bx, i, j, k,
            {
                mlndhelm_adotx_ha(i,j,k,yarr,xarr,AMREX_D_DECL(sxarr,syarr,szarr), dmskarr,
                                 dxinvarr);
            });
        }
        else
        {
            Array4<Real const> const& sarr = sigma[0]->const_array(mfi);
            Array4<Real const> const& scarr = sigmacross[0]->const_array(mfi);
            Array4<Real const> const& aarr = alpha.const_array(mfi);
            AMREX_HOST_DEVICE_PARALLEL_FOR_3D ( bx, i, j, k,
            {
                mlndhelm_adotx_aa(i,j,k,yarr,xarr,sarr,scarr,aarr,dmskarr,
                                 dxinvarr);
            });
        }
    }
}

void
MLNodeHelmDualCstVel::Fsmooth (int amrlev, int mglev, MultiFab& sol, const MultiFab& rhs) const
{
    BL_PROFILE("MLNodeHelmDualCstVel::Fsmooth()");

    const auto& sigma = m_sigma[amrlev][mglev];
    const auto& sigmacross = m_sigmacross[amrlev][mglev];
    const auto& alpha = m_alpha[amrlev][mglev];
    const auto dxinvarr = m_geom[amrlev][mglev].InvCellSizeArray();

    const iMultiFab& dmsk = *m_dirichlet_mask[amrlev][mglev];

#ifdef AMREX_USE_GPU
    if (Gpu::inLaunchRegion())
    {
        constexpr int nsweeps = 4;
        MultiFab Ax(sol.boxArray(), sol.DistributionMap(), 1, 0);

        if (m_use_harmonic_average && mglev > 0)
        {
            for (MFIter mfi(sol); mfi.isValid(); ++mfi)
            {
                const Box& bx = mfi.validbox();
                AMREX_D_TERM(Array4<Real const> const& sxarr = sigma[0]->const_array(mfi);,
                             Array4<Real const> const& syarr = sigma[1]->const_array(mfi);,
                             Array4<Real const> const& szarr = sigma[2]->const_array(mfi););
                Array4<Real> const& solarr = sol.array(mfi);
                Array4<Real const> const& rhsarr = rhs.const_array(mfi);
                Array4<int const> const& dmskarr = dmsk.const_array(mfi);
                Array4<Real> const& Axarr = Ax.array(mfi);

                for (int ns = 0; ns < nsweeps; ++ns) {
                    amrex::ParallelFor(bx, [=] AMREX_GPU_DEVICE (int i, int j, int k) noexcept
                    {
                        mlndhelm_adotx_ha(i,j,k,Axarr,solarr,AMREX_D_DECL(sxarr,syarr,szarr), dmskarr,
                                         dxinvarr);
                    });
                    AMREX_LAUNCH_DEVICE_LAMBDA ( bx, tbx,
                    {
                        mlndhelm_jacobi_ha (tbx, solarr, Axarr, rhsarr, AMREX_D_DECL(sxarr,syarr,szarr),
                                           dmskarr, dxinvarr);
                    });
                }
            }
        }
        else
        {
            for (MFIter mfi(sol); mfi.isValid(); ++mfi)
            {
                const Box& bx = mfi.validbox();
                Array4<Real const> const& sarr = sigma[0]->const_array(mfi);
<<<<<<< HEAD
                Array4<Real const> const& scarr = sigmacross[0]->const_array(mfi);
                Array4<Real const> const& aarr = alpha.const_array(mfi);
=======
>>>>>>> 291060ed
                Array4<Real> const& solarr = sol.array(mfi);
                Array4<Real const> const& rhsarr = rhs.const_array(mfi);
                Array4<int const> const& dmskarr = dmsk.const_array(mfi);
                Array4<Real> const& Axarr = Ax.array(mfi);

                for (int ns = 0; ns < nsweeps; ++ns) {
                    amrex::ParallelFor(bx, [=] AMREX_GPU_DEVICE (int i, int j, int k) noexcept
                    {
<<<<<<< HEAD
                        mlndhelm_gauss_seidel_aa(tbx, solarr, rhsarr,
                                                sarr, scarr, aarr, dmskarr, dxinvarr);
=======
                        mlndhelm_adotx_aa(i,j,k,Axarr,solarr,sarr,dmskarr,
                                         dxinvarr);
                    });
                    AMREX_LAUNCH_DEVICE_LAMBDA ( bx, tbx,
                    {
                        mlndhelm_jacobi_aa (tbx, solarr, Axarr, rhsarr, sarr,
                                           dmskarr, dxinvarr);
>>>>>>> 291060ed
                    });
                }
            }
        }

        if (nsweeps > 1) nodalSync(amrlev, mglev, sol);
    }
    else // cpu
#endif
    {
        constexpr int nsweeps = 2;
        if (m_use_gauss_seidel)
        {
            if (m_use_harmonic_average && mglev > 0)
            {
#ifdef _OPENMP
#pragma omp parallel
#endif
                for (MFIter mfi(sol); mfi.isValid(); ++mfi)
                {
                    const Box& bx = mfi.validbox();
                    AMREX_D_TERM(Array4<Real const> const& sxarr = sigma[0]->const_array(mfi);,
                                 Array4<Real const> const& syarr = sigma[1]->const_array(mfi);,
                                 Array4<Real const> const& szarr = sigma[2]->const_array(mfi););
                    Array4<Real> const& solarr = sol.array(mfi);
                    Array4<Real const> const& rhsarr = rhs.const_array(mfi);
                    Array4<int const> const& dmskarr = dmsk.const_array(mfi);

                    for (int ns = 0; ns < nsweeps; ++ns) {
                        mlndhelm_gauss_seidel_ha(bx, solarr, rhsarr,
                                                AMREX_D_DECL(sxarr,syarr,szarr),
                                                dmskarr, dxinvarr);
                    }
                }
            }
            else
            {
#ifdef _OPENMP
#pragma omp parallel
#endif
                for (MFIter mfi(sol); mfi.isValid(); ++mfi)
                {
                    const Box& bx = mfi.validbox();
                    Array4<Real const> const& sarr = sigma[0]->const_array(mfi);
                    Array4<Real const> const& aarr = alpha.const_array(mfi);
                    Array4<Real> const& solarr = sol.array(mfi);
                    Array4<Real const> const& rhsarr = rhs.const_array(mfi);
                    Array4<int const> const& dmskarr = dmsk.const_array(mfi);

                    for (int ns = 0; ns < nsweeps; ++ns) {
                        mlndhelm_gauss_seidel_aa(bx, solarr, rhsarr,
                                                sarr, aarr, dmskarr, dxinvarr);
                    }
                }
            }

            nodalSync(amrlev, mglev, sol);
        }
        else
        {
            MultiFab Ax(sol.boxArray(), sol.DistributionMap(), 1, 0);
            Fapply(amrlev, mglev, Ax, sol);

            if (m_use_harmonic_average && mglev > 0)
            {
#ifdef _OPENMP
#pragma omp parallel
#endif
                for (MFIter mfi(sol,true); mfi.isValid(); ++mfi)
                {
                    const Box& bx = mfi.tilebox();
                    AMREX_D_TERM(Array4<Real const> const& sxarr = sigma[0]->const_array(mfi);,
                                 Array4<Real const> const& syarr = sigma[1]->const_array(mfi);,
                                 Array4<Real const> const& szarr = sigma[2]->const_array(mfi););
                    Array4<Real> const& solarr = sol.array(mfi);
                    Array4<Real const> const& Axarr = Ax.const_array(mfi);
                    Array4<Real const> const& rhsarr = rhs.const_array(mfi);
                    Array4<int const> const& dmskarr = dmsk.const_array(mfi);

                    mlndhelm_jacobi_ha (bx, solarr, Axarr, rhsarr, AMREX_D_DECL(sxarr,syarr,szarr),
                                       dmskarr, dxinvarr);
                }
            }
            else
            {
<<<<<<< HEAD
                const Box& bx = mfi.tilebox();
                Array4<Real const> const& sarr = sigma[0]->const_array(mfi);
                Array4<Real const> const& scarr = sigmacross[0]->const_array(mfi);
                Array4<Real const> const& aarr = alpha.const_array(mfi);
                Array4<Real> const& solarr = sol.array(mfi);
                Array4<Real const> const& Axarr = Ax.const_array(mfi);
                Array4<Real const> const& rhsarr = rhs.const_array(mfi);
                Array4<int const> const& dmskarr = dmsk.const_array(mfi);

                AMREX_LAUNCH_HOST_DEVICE_LAMBDA ( bx, tbx,
                {
                    mlndhelm_jacobi_aa (tbx, solarr, Axarr, rhsarr, sarr, scarr, aarr,
=======
#ifdef _OPENMP
#pragma omp parallel
#endif
                for (MFIter mfi(sol,true); mfi.isValid(); ++mfi)
                {
                    const Box& bx = mfi.tilebox();
                    Array4<Real const> const& sarr = sigma[0]->const_array(mfi);
                    Array4<Real const> const& aarr = alpha.const_array(mfi);
                    Array4<Real> const& solarr = sol.array(mfi);
                    Array4<Real const> const& Axarr = Ax.const_array(mfi);
                    Array4<Real const> const& rhsarr = rhs.const_array(mfi);
                    Array4<int const> const& dmskarr = dmsk.const_array(mfi);

                    mlndhelm_jacobi_aa (bx, solarr, Axarr, rhsarr, sarr, aarr,
>>>>>>> 291060ed
                                       dmskarr, dxinvarr);
                }
            }
        }
    }
}

void
MLNodeHelmDualCstVel::normalize (int amrlev, int mglev, MultiFab& mf) const
{
    BL_PROFILE("MLNodeHelmDualCstVel::normalize()");

    const auto& sigma = m_sigma[amrlev][mglev];
    const auto& sigmacross = m_sigmacross[amrlev][mglev];
    const auto& alpha = m_alpha[amrlev][mglev];
    const auto dxinv = m_geom[amrlev][mglev].InvCellSizeArray();
    const iMultiFab& dmsk = *m_dirichlet_mask[amrlev][mglev];

#ifdef _OPENMP
#pragma omp parallel if (Gpu::notInLaunchRegion())
#endif
    for (MFIter mfi(mf,TilingIfNotGPU()); mfi.isValid(); ++mfi)
    {
        const Box& bx = mfi.tilebox();
        Array4<Real> const& arr = mf.array(mfi);
        Array4<int const> const& dmskarr = dmsk.const_array(mfi);
        if (m_use_harmonic_average && mglev > 0)
        {
            AMREX_D_TERM(Array4<Real const> const& sxarr = sigma[0]->const_array(mfi);,
                         Array4<Real const> const& syarr = sigma[1]->const_array(mfi);,
                         Array4<Real const> const& szarr = sigma[2]->const_array(mfi););

            AMREX_LAUNCH_HOST_DEVICE_LAMBDA ( bx, tbx,
            {
                mlndhelm_normalize_ha(tbx,arr,AMREX_D_DECL(sxarr,syarr,szarr),dmskarr,dxinv);
            });
        }
        else
        {
            Array4<Real const> const& sarr = sigma[0]->const_array(mfi);
            Array4<Real const> const& scarr = sigmacross[0]->const_array(mfi);
            Array4<Real const> const& aarr = alpha.const_array(mfi);

            AMREX_LAUNCH_HOST_DEVICE_LAMBDA ( bx, tbx,
            {
                mlndhelm_normalize_aa(tbx,arr,sarr,scarr,aarr,dmskarr,dxinv);
            });
        }
    }
}

// void
// MLNodeHelmDualCstVel::compSyncResidualCoarse (MultiFab& sync_resid, const MultiFab& a_phi,
//                                          const MultiFab& vold, const MultiFab* rhcc,
//                                          const BoxArray& fine_grids, const IntVect& ref_ratio)
// {
//     BL_PROFILE("MLNodeHelmDualCstVel::SyncResCrse()");
//
//     sync_resid.setVal(0.0);
//
//     const Geometry& geom = m_geom[0][0];
//     const DistributionMapping& dmap = m_dmap[0][0];
//     const BoxArray& ccba = m_grids[0][0];
//     const BoxArray& ndba = amrex::convert(ccba, IntVect::TheNodeVector());
//     const BoxArray& ccfba = amrex::convert(fine_grids, IntVect::TheZeroVector());
//     const auto lobc = LoBC();
//     const auto hibc = HiBC();
//
//     // cell-center, 1: coarse; 0: covered by fine
//     const int owner = 1;
//     const int nonowner = 0;
//     iMultiFab crse_cc_mask = amrex::makeFineMask(ccba, dmap, IntVect(1), ccfba, ref_ratio,
//                                                  geom.periodicity(), owner, nonowner);
//
//     const Box& ccdom = geom.Domain();
// #ifdef _OPENMP
// #pragma omp parallel if (Gpu::notInLaunchRegion())
// #endif
//     for (MFIter mfi(crse_cc_mask); mfi.isValid(); ++mfi)
//     {
//         Array4<int> const& fab = crse_cc_mask.array(mfi);
//         mlndhelm_fillbc_cc<int>(mfi.validbox(),fab,ccdom,lobc,hibc);
//     }
//
//     MultiFab phi(ndba, dmap, 1, 1);
// #ifdef _OPENMP
// #pragma omp parallel if (Gpu::notInLaunchRegion())
// #endif
//     for (MFIter mfi(phi,TilingIfNotGPU()); mfi.isValid(); ++mfi)
//     {
//         const Box& bx = mfi.tilebox();
//         const Box& gbx = mfi.growntilebox();
//         Array4<Real> const& fab = phi.array(mfi);
//         Array4<Real const> const& a_fab = a_phi.const_array(mfi);
//         Array4<int const> const& msk = crse_cc_mask.const_array(mfi);
//         AMREX_HOST_DEVICE_FOR_3D(gbx, i, j, k,
//         {
//             if (bx.contains(IntVect(AMREX_D_DECL(i,j,k)))) {
//                 fab(i,j,k) = a_fab(i,j,k);
//                 mlndhelm_zero_fine(i,j,k,fab,msk,nonowner);
//             } else {
//                 fab(i,j,k) = 0.0;
//             }
//         });
//     }
//
//     const auto& nddom = amrex::surroundingNodes(ccdom);
//
//     const auto dxinv = geom.InvCellSizeArray();
//
//     const MultiFab& sigma_orig = *m_sigma[0][0][0];
//     const iMultiFab& dmsk = *m_dirichlet_mask[0][0];
//
//     MFItInfo mfi_info;
//     if (Gpu::notInLaunchRegion()) mfi_info.EnableTiling().SetDynamic(true);
// #ifdef _OPENMP
// #pragma omp parallel if (Gpu::notInLaunchRegion())
// #endif
//     {
//         FArrayBox rhs, u;
//         for (MFIter mfi(sync_resid,mfi_info); mfi.isValid(); ++mfi)
//         {
//             const Box& bx = mfi.tilebox();
//
//             auto typ = FabType::regular;
//             if (typ != FabType::covered)
//             {
//                 const Box& bxg1 = amrex::grow(bx,1);
//                 const Box& ccbxg1 = amrex::enclosedCells(bxg1);
//                 Array4<int const> const& cccmsk = crse_cc_mask.const_array(mfi);
//
//                 bool has_fine;
//                 if (Gpu::inLaunchRegion()) {
//                     AMREX_ASSERT(ccbxg1 == crse_cc_mask[mfi].box());
//                     has_fine = Reduce::AnyOf(ccbxg1,
//                                              [cccmsk,nonowner] AMREX_GPU_DEVICE (int i, int j, int k) noexcept -> bool
//                     {
//                         return cccmsk(i,j,k) == nonowner;
//                     });
//                 } else {
//                     has_fine = mlndhelm_any_fine_sync_cells(ccbxg1,cccmsk,nonowner);
//                 }
//
//                 if (has_fine)
//                 {
//                     const Box& ccvbx = amrex::enclosedCells(mfi.validbox());
//
//                     u.resize(ccbxg1, AMREX_SPACEDIM);
//                     Elixir ueli = u.elixir();
//                     Array4<Real> const& uarr = u.array();
//
//                     Box b = ccbxg1 & ccvbx;
//                     for (int idim = 0; idim < AMREX_SPACEDIM; ++idim)
//                     {
//                         if (m_lobc[0][idim] == LinOpBCType::inflow)
//                         {
//                             if (b.smallEnd(idim) == ccdom.smallEnd(idim)) {
//                                 b.growLo(idim, 1);
//                             }
//                         }
//                         if (m_hibc[0][idim] == LinOpBCType::inflow)
//                         {
//                             if (b.bigEnd(idim) == ccdom.bigEnd(idim)) {
//                                 b.growHi(idim, 1);
//                             }
//                         }
//                     }
//
//                     Array4<Real const> const& voarr = vold.const_array(mfi);
//                     AMREX_HOST_DEVICE_FOR_3D(ccbxg1, i, j, k,
//                     {
// 		        if (b.contains(IntVect(AMREX_D_DECL(i,j,k))) and cccmsk(i,j,k)){
//                             AMREX_D_TERM(uarr(i,j,k,0) = voarr(i,j,k,0);,
//                                          uarr(i,j,k,1) = voarr(i,j,k,1);,
//                                          uarr(i,j,k,2) = voarr(i,j,k,2););
//                         } else {
//                             AMREX_D_TERM(uarr(i,j,k,0) = 0.0;,
//                                          uarr(i,j,k,1) = 0.0;,
//                                          uarr(i,j,k,2) = 0.0;);
//                         }
//                     });
//
//                     rhs.resize(bx);
//                     Elixir rhseli = rhs.elixir();
//                     Array4<Real> const& rhsarr = rhs.array();
//                     Array4<int const> const& dmskarr = dmsk.const_array(mfi);
//
//                     {
//                         AMREX_HOST_DEVICE_PARALLEL_FOR_3D (bx, i, j, k,
//                         {
//                             mlndhelm_divu(i,j,k,rhsarr,uarr,dmskarr,dxinv);
//                         });
//                     }
//
//                     if (rhcc)
//                     {
//                         Array4<Real> rhccarr = uarr;
//                         Array4<Real const> const& rhccarr_orig = rhcc->const_array(mfi);
//                         const Box& b2 = ccbxg1 & ccvbx;
//                         AMREX_HOST_DEVICE_FOR_3D(ccbxg1, i, j, k,
//                         {
//  			    if (b2.contains(IntVect(AMREX_D_DECL(i,j,k))) and cccmsk(i,j,k)){
//                                 rhccarr(i,j,k) = rhccarr_orig(i,j,k);
//                             } else {
//                                 rhccarr(i,j,k) = 0.0;
//                             }
//                         });
//
//                         {
//                             AMREX_HOST_DEVICE_FOR_3D (bx, i, j, k,
//                             {
//                                 Real rhs2 = mlndhelm_rhcc(i,j,k,rhccarr,dmskarr);
//                                 rhsarr(i,j,k) += rhs2;
//                             });
//                         }
//                     }
//
//                     Array4<Real> const& sync_resid_a = sync_resid.array(mfi);
//                     Array4<Real const> const& phiarr = phi.const_array(mfi);
//                     Array4<Real const> const& sigmaarr_orig = sigma_orig.const_array(mfi);
//                     {
//                         Array4<Real> sigmaarr = uarr;
//                         const Box& ibx = ccbxg1 & amrex::enclosedCells(mfi.validbox());
//                         AMREX_HOST_DEVICE_FOR_3D(ccbxg1, i, j, k,
//                         {
//                             if (ibx.contains(IntVect(AMREX_D_DECL(i,j,k))) and cccmsk(i,j,k)) {
//                                 sigmaarr(i,j,k) = sigmaarr_orig(i,j,k);
//                             } else {
//                                 sigmaarr(i,j,k) = 0.0;
//                             }
//                         });
//
//                         AMREX_HOST_DEVICE_PARALLEL_FOR_3D(bx, i, j, k,
//                         {
//                             mlndhelm_adotx_aa(i, j, k, sync_resid_a, phiarr, sigmaarr, dmskarr,
//                                              dxinv);
//                             mlndhelm_crse_resid(i, j, k, sync_resid_a, rhsarr, cccmsk, nddom, lobc, hibc);
//                         });
//                     }
//                 }
//             }
//         }
//     }
// }
//
// void
// MLNodeHelmDualCstVel::compSyncResidualFine (MultiFab& sync_resid, const MultiFab& phi, const MultiFab& vold,
//                                        const MultiFab* rhcc)
// {
//     BL_PROFILE("MLNodeHelmDualCstVel::SyncResFine()");
//
//     const MultiFab& sigma_orig = *m_sigma[0][0][0];
//     const iMultiFab& dmsk = *m_dirichlet_mask[0][0];
//
//     const Geometry& geom = m_geom[0][0];
//     const Box& ccdom = geom.Domain();
//     const auto dxinv = geom.InvCellSizeArray();
//
//     MFItInfo mfi_info;
//     if (Gpu::notInLaunchRegion()) mfi_info.EnableTiling().SetDynamic(true);
// #ifdef _OPENMP
// #pragma omp parallel if (Gpu::notInLaunchRegion())
// #endif
//     {
//         FArrayBox rhs, u;
//         IArrayBox tmpmask;
//         for (MFIter mfi(sync_resid,mfi_info); mfi.isValid(); ++mfi)
//         {
//             const Box& bx = mfi.tilebox();
//
//             auto typ = FabType::regular;
//             if (typ != FabType::covered)
//             {
//                 const Box& gbx = mfi.growntilebox();
//                 const Box& vbx = mfi.validbox();
//                 const Box& ccvbx = amrex::enclosedCells(vbx);
//                 const Box& bxg1 = amrex::grow(bx,1);
//                 const Box& ccbxg1 = amrex::enclosedCells(bxg1);
//
//                 u.resize(ccbxg1, AMREX_SPACEDIM);
//                 Elixir ueli = u.elixir();
//                 Array4<Real> const& uarr = u.array();
//
//                 Box ovlp = ccvbx & ccbxg1;
//                 for (int idim = 0; idim < AMREX_SPACEDIM; ++idim)
//                 {
//                     if (m_lobc[0][idim] == LinOpBCType::inflow)
//                     {
//                         if (ovlp.smallEnd(idim) == ccdom.smallEnd(idim)) {
//                             ovlp.growLo(idim, 1);
//                         }
//                     }
//                     if (m_hibc[0][idim] == LinOpBCType::inflow)
//                     {
//                         if (ovlp.bigEnd(idim) == ccdom.bigEnd(idim)) {
//                             ovlp.growHi(idim, 1);
//                         }
//                     }
//                 }
//
//                 Array4<Real const> const& voarr = vold.const_array(mfi);
//                 AMREX_HOST_DEVICE_FOR_3D(ccbxg1, i, j, k,
//                 {
//                     if (ovlp.contains(IntVect(AMREX_D_DECL(i,j,k)))) {
//                         AMREX_D_TERM(uarr(i,j,k,0) = voarr(i,j,k,0);,
//                                      uarr(i,j,k,1) = voarr(i,j,k,1);,
//                                      uarr(i,j,k,2) = voarr(i,j,k,2););
//                     } else {
//                         AMREX_D_TERM(uarr(i,j,k,0) = 0.0;,
//                                      uarr(i,j,k,1) = 0.0;,
//                                      uarr(i,j,k,2) = 0.0;);
//                     }
//                 });
//
//                 tmpmask.resize(bx);
//                 Elixir tmeli = tmpmask.elixir();
//                 Array4<int> const& tmpmaskarr = tmpmask.array();
//                 Array4<int const> const& dmskarr = dmsk.const_array(mfi);
//                 AMREX_HOST_DEVICE_FOR_3D(bx, i, j, k,
//                 {
//                     tmpmaskarr(i,j,k) = 1-dmskarr(i,j,k);
//                 });
//
//                 rhs.resize(bx);
//                 Elixir rhseli = rhs.elixir();
//                 Array4<Real> const& rhsarr = rhs.array();
//
//                {
//                     AMREX_HOST_DEVICE_PARALLEL_FOR_3D (bx, i, j, k,
//                     {
//                         mlndhelm_divu(i,j,k,rhsarr,uarr,tmpmaskarr,dxinv);
//                     });
//                 }
//
//                 if (rhcc)
//                 {
//                     Array4<Real> rhccarr = uarr;
//                     Array4<Real const> const& rhccarr_orig = rhcc->const_array(mfi);
//                     const Box& ovlp3 = ccvbx & ccbxg1;
//                     AMREX_HOST_DEVICE_FOR_3D(ccbxg1, i, j, k,
//                     {
//                         if (ovlp3.contains(IntVect(AMREX_D_DECL(i,j,k)))) {
//                             rhccarr(i,j,k) = rhccarr_orig(i,j,k);
//                         } else {
//                             rhccarr(i,j,k) = 0.0;
//                         }
//                     });
//                     {
//                         AMREX_HOST_DEVICE_FOR_3D(bx, i, j, k,
//                         {
//                             Real rhs2 = mlndhelm_rhcc(i,j,k,rhccarr,tmpmaskarr);
//                             rhsarr(i,j,k) += rhs2;
//                         });
//                     }
//                 }
//
//                 Array4<Real> const& sync_resid_a = sync_resid.array(mfi);
//                 Array4<Real const> const& phiarr = phi.const_array(mfi);
//                 Array4<Real const> const& sigmaarr_orig = sigma_orig.const_array(mfi);
//                 {
//                     Array4<Real> sigmaarr = uarr;
//                     const Box& ovlp2 = ccvbx & ccbxg1;
//                     AMREX_HOST_DEVICE_FOR_3D(ccbxg1, i, j, k,
//                     {
//                         if (ovlp2.contains(IntVect(AMREX_D_DECL(i,j,k)))) {
//                             sigmaarr(i,j,k) = sigmaarr_orig(i,j,k);
//                         } else {
//                             sigmaarr(i,j,k) = 0.0;
//                         }
//                     });
//
//                     AMREX_HOST_DEVICE_FOR_3D(gbx, i, j, k,
//                     {
//                         if (bx.contains(IntVect(AMREX_D_DECL(i,j,k)))) {
//                             mlndhelm_adotx_aa(i,j,k, sync_resid_a, phiarr, sigmaarr, tmpmaskarr,
//                                              dxinv);
//                             sync_resid_a(i,j,k) = rhsarr(i,j,k) - sync_resid_a(i,j,k);
//                         } else {
//                             sync_resid_a(i,j,k) = 0.0;
//                         }
//                     });
//                 }
//             }
//
//             // Do not impose neumann bc here because how SyncRegister works.
//         }
//     }
// }

void
MLNodeHelmDualCstVel::reflux (int crse_amrlev,
                         MultiFab& res, const MultiFab& crse_sol, const MultiFab& crse_rhs,
                         MultiFab& fine_res, MultiFab& fine_sol, const MultiFab& fine_rhs) const
{
    BL_PROFILE("MLNodeHelmDualCstVel::reflux()");

    const Geometry& cgeom = m_geom[crse_amrlev  ][0];
    const Geometry& fgeom = m_geom[crse_amrlev+1][0];
    const auto cdxinv = cgeom.InvCellSizeArray();
    const auto fdxinv = fgeom.InvCellSizeArray();
    const Box& c_cc_domain = cgeom.Domain();
    const Box& c_nd_domain = amrex::surroundingNodes(c_cc_domain);

    const BoxArray& fba = fine_sol.boxArray();
    const DistributionMapping& fdm = fine_sol.DistributionMap();

    const iMultiFab& fdmsk = *m_dirichlet_mask[crse_amrlev+1][0];

    MultiFab fine_res_for_coarse(amrex::coarsen(fba, 2), fdm, 1, 0);

    applyBC(crse_amrlev+1, 0, fine_res, BCMode::Inhomogeneous, StateMode::Solution);

#ifdef _OPENMP
#pragma omp parallel if (Gpu::notInLaunchRegion())
#endif
    for (MFIter mfi(fine_res_for_coarse, TilingIfNotGPU()); mfi.isValid(); ++mfi)
    {
        const Box& bx = mfi.tilebox();
        Array4<Real> const& cfab = fine_res_for_coarse.array(mfi);
        Array4<Real const> const& ffab = fine_res.const_array(mfi);
        Array4<int const> const& mfab = fdmsk.const_array(mfi);
        AMREX_HOST_DEVICE_PARALLEL_FOR_3D(bx, i, j, k,
        {
            mlndhelm_restriction(i,j,k,cfab,ffab,mfab);
        });
    }
    res.ParallelCopy(fine_res_for_coarse, cgeom.periodicity());

    MultiFab fine_contrib(amrex::coarsen(fba, 2), fdm, 1, 0);
    fine_contrib.setVal(0.0);

    const auto& fsigma = *m_sigma[crse_amrlev+1][0][0];

    MFItInfo mfi_info;
    if (Gpu::notInLaunchRegion()) mfi_info.EnableTiling().SetDynamic(true);
#ifdef _OPENMP
#pragma omp parallel if (Gpu::notInLaunchRegion())
#endif
    {
        FArrayBox sigfab;
        FArrayBox Axfab;
        for (MFIter mfi(fine_contrib,mfi_info); mfi.isValid(); ++mfi)
        {
            const Box& cvbx = mfi.validbox();
            const Box& fvbx = amrex::refine(cvbx,2);
            const Box& cbx = mfi.tilebox();
            const Box& fbx = amrex::refine(cbx,2);

            const Box& cc_fbx = amrex::enclosedCells(fbx);
            const Box& cc_fvbx = amrex::enclosedCells(fvbx);
            const Box& bx_sig = amrex::grow(cc_fbx,2) & amrex::grow(cc_fvbx,1);
            const Box& b = bx_sig & cc_fvbx;

            sigfab.resize(bx_sig, 1);
            Elixir sigeli = sigfab.elixir();
            Array4<Real> const& sigarr = sigfab.array();
            Array4<Real const> const& sigarr_orig = fsigma.const_array(mfi);
            AMREX_HOST_DEVICE_FOR_3D(bx_sig, i, j, k,
            {
                if (b.contains(IntVect(AMREX_D_DECL(i,j,k)))) {
                    sigarr(i,j,k) = sigarr_orig(i,j,k);
                } else {
                    sigarr(i,j,k) = 0.0;
                }
            });

            const Box& bx_Ax = amrex::grow(fbx,1);
            const Box& b2 = bx_Ax & amrex::grow(fvbx,-1);
            Axfab.resize(bx_Ax);
            Elixir Axeli = Axfab.elixir();
            Array4<Real> const& Axarr = Axfab.array();
            Array4<Real const> const& rhsarr = fine_rhs.const_array(mfi);
            Array4<Real const> const& resarr = fine_res.const_array(mfi);
            Array4<Real const> const& solarr = fine_sol.const_array(mfi);
            AMREX_HOST_DEVICE_FOR_3D(bx_Ax, i, j, k,
            {
                if (b2.contains(IntVect(AMREX_D_DECL(i,j,k)))) {
                    Axarr(i,j,k) = rhsarr(i,j,k) - resarr(i,j,k);
                } else {
                    Axarr(i,j,k) = 0.0;
                }
                mlndhelm_res_fine_Ax(i,j,k, fvbx, Axarr, solarr, sigarr,
                                    fdxinv);
            });

            Array4<Real> const& farr = fine_contrib.array(mfi);
            Array4<int const> const& marr = fdmsk.const_array(mfi);
            AMREX_HOST_DEVICE_FOR_3D(cbx, i, j, k,
            {
                mlndhelm_res_fine_contrib(i,j,k,farr,Axarr,marr);
            });
        }
    }

    MultiFab fine_contrib_on_crse(crse_sol.boxArray(), crse_sol.DistributionMap(), 1, 0);
    fine_contrib_on_crse.setVal(0.0);
    fine_contrib_on_crse.ParallelAdd(fine_contrib, cgeom.periodicity());

    const iMultiFab& cdmsk = *m_dirichlet_mask[crse_amrlev][0];
    const auto& nd_mask     = m_nd_fine_mask[crse_amrlev];
    const auto& cc_mask     = m_cc_fine_mask[crse_amrlev];
    const auto& has_fine_bndry = m_has_fine_bndry[crse_amrlev];

    const auto lobc = LoBC();
    const auto hibc = HiBC();

    const auto& csigma = *m_sigma[crse_amrlev][0][0];

#ifdef _OPENMP
#pragma omp parallel if (Gpu::notInLaunchRegion())
#endif
    for (MFIter mfi(res,mfi_info); mfi.isValid(); ++mfi)
    {
        if ((*has_fine_bndry)[mfi])
        {
            const Box& bx = mfi.tilebox();
            Array4<Real> const& resarr = res.array(mfi);
            Array4<Real const> const& csolarr = crse_sol.const_array(mfi);
            Array4<Real const> const& crhsarr = crse_rhs.const_array(mfi);
            Array4<Real const> const& csigarr = csigma.const_array(mfi);
            Array4<int const> const& cdmskarr = cdmsk.const_array(mfi);
            Array4<int const> const& ndmskarr = nd_mask->const_array(mfi);
            Array4<int const> const& ccmskarr = cc_mask->const_array(mfi);
            Array4<Real const> const& fcocarr = fine_contrib_on_crse.const_array(mfi);

            AMREX_HOST_DEVICE_FOR_3D(bx, i, j, k,
            {
                mlndhelm_res_cf_contrib(i,j,k,resarr,csolarr,crhsarr,csigarr,
                                       cdmskarr,ndmskarr,ccmskarr,fcocarr,
                                       cdxinv,c_nd_domain,
                                       lobc,hibc);
            });
        }
    }
}

void
MLNodeHelmDualCstVel::checkPoint (std::string const& file_name) const
{
    if (ParallelContext::IOProcessorSub())
    {
        UtilCreateCleanDirectory(file_name, false);
        {
            std::string HeaderFileName(file_name+"/Header");
            std::ofstream HeaderFile;
            HeaderFile.open(HeaderFileName.c_str(), std::ofstream::out   |
                                                    std::ofstream::trunc |
                                                    std::ofstream::binary);
            if( ! HeaderFile.good()) {
                FileOpenFailed(HeaderFileName);
            }

            HeaderFile.precision(17);

            // MLLinop stuff
            HeaderFile << "verbose = " << verbose << "\n"
                       << "nlevs = " << NAMRLevels() << "\n"
                       << "do_agglomeration = " << info.do_agglomeration << "\n"
                       << "do_consolidation = " << info.do_consolidation << "\n"
                       << "agg_grid_size = " << info.agg_grid_size << "\n"
                       << "con_grid_size = " << info.con_grid_size << "\n"
                       << "has_metric_term = " << info.has_metric_term << "\n"
                       << "max_coarsening_level = " << info.max_coarsening_level << "\n";
#if (AMREX_SPACEDIM == 1)
            HeaderFile << "lobc = " << static_cast<int>(m_lobc[0][0]) << "\n";
#elif (AMREX_SPACEDIM == 2)
            HeaderFile << "lobc = " << static_cast<int>(m_lobc[0][0])
                       << " "       << static_cast<int>(m_lobc[0][1]) << "\n";
#else
            HeaderFile << "lobc = " << static_cast<int>(m_lobc[0][0])
                       << " "       << static_cast<int>(m_lobc[0][1])
                       << " "       << static_cast<int>(m_lobc[0][2]) << "\n";
#endif
#if (AMREX_SPACEDIM == 1)
            HeaderFile << "hibc = " << static_cast<int>(m_hibc[0][0]) << "\n";
#elif (AMREX_SPACEDIM == 2)
            HeaderFile << "hibc = " << static_cast<int>(m_hibc[0][0])
                       << " "       << static_cast<int>(m_hibc[0][1]) << "\n";
#else
            HeaderFile << "hibc = " << static_cast<int>(m_hibc[0][0])
                       << " "       << static_cast<int>(m_hibc[0][1])
                       << " "       << static_cast<int>(m_hibc[0][2]) << "\n";
#endif
            // m_coarse_data_for_bc: not used
            HeaderFile << "maxorder = " << getMaxOrder() << "\n";

            // MLNodeHelmDualCstVel stuff
            HeaderFile << "use_gauss_seidel = " << m_use_gauss_seidel << "\n";
            HeaderFile << "use_harmonic_average = " << m_use_harmonic_average << "\n";
            HeaderFile << "coarsen_strategy = " << static_cast<int>(m_coarsening_strategy) << "\n";
            // No level bc multifab
        }

        for (int ilev = 0; ilev < NAMRLevels(); ++ilev)
        {
            UtilCreateCleanDirectory(file_name+"/Level_"+std::to_string(ilev), false);
            std::string HeaderFileName(file_name+"/Level_"+std::to_string(ilev)+"/Header");
            std::ofstream HeaderFile;
            HeaderFile.open(HeaderFileName.c_str(), std::ofstream::out   |
                                                    std::ofstream::trunc |
                                                    std::ofstream::binary);
            if( ! HeaderFile.good()) {
                FileOpenFailed(HeaderFileName);
            }

            HeaderFile.precision(17);

            HeaderFile << Geom(ilev) << "\n";
            m_grids[ilev][0].writeOn(HeaderFile);  HeaderFile << "\n";
        }
    }

    ParallelContext::BarrierSub();

    for (int ilev = 0; ilev < NAMRLevels(); ++ilev)
    {
        VisMF::Write(*m_sigma[ilev][0][0], file_name+"/Level_"+std::to_string(ilev)+"/sigma");
    }
}

}
// clang-format on<|MERGE_RESOLUTION|>--- conflicted
+++ resolved
@@ -901,11 +901,8 @@
             {
                 const Box& bx = mfi.validbox();
                 Array4<Real const> const& sarr = sigma[0]->const_array(mfi);
-<<<<<<< HEAD
                 Array4<Real const> const& scarr = sigmacross[0]->const_array(mfi);
                 Array4<Real const> const& aarr = alpha.const_array(mfi);
-=======
->>>>>>> 291060ed
                 Array4<Real> const& solarr = sol.array(mfi);
                 Array4<Real const> const& rhsarr = rhs.const_array(mfi);
                 Array4<int const> const& dmskarr = dmsk.const_array(mfi);
@@ -914,18 +911,13 @@
                 for (int ns = 0; ns < nsweeps; ++ns) {
                     amrex::ParallelFor(bx, [=] AMREX_GPU_DEVICE (int i, int j, int k) noexcept
                     {
-<<<<<<< HEAD
-                        mlndhelm_gauss_seidel_aa(tbx, solarr, rhsarr,
-                                                sarr, scarr, aarr, dmskarr, dxinvarr);
-=======
-                        mlndhelm_adotx_aa(i,j,k,Axarr,solarr,sarr,dmskarr,
+                        mlndhelm_adotx_aa(i,j,k,Axarr,solarr,sarr,scarr, aarr,dmskarr,
                                          dxinvarr);
                     });
                     AMREX_LAUNCH_DEVICE_LAMBDA ( bx, tbx,
                     {
                         mlndhelm_jacobi_aa (tbx, solarr, Axarr, rhsarr, sarr,
-                                           dmskarr, dxinvarr);
->>>>>>> 291060ed
+                                           scarr, aarr, dmskarr, dxinvarr);
                     });
                 }
             }
@@ -970,6 +962,7 @@
                 {
                     const Box& bx = mfi.validbox();
                     Array4<Real const> const& sarr = sigma[0]->const_array(mfi);
+                    Array4<Real const> const& scarr = sigmacross[0]->const_array(mfi);
                     Array4<Real const> const& aarr = alpha.const_array(mfi);
                     Array4<Real> const& solarr = sol.array(mfi);
                     Array4<Real const> const& rhsarr = rhs.const_array(mfi);
@@ -977,7 +970,7 @@
 
                     for (int ns = 0; ns < nsweeps; ++ns) {
                         mlndhelm_gauss_seidel_aa(bx, solarr, rhsarr,
-                                                sarr, aarr, dmskarr, dxinvarr);
+                                                sarr, scarr, aarr, dmskarr, dxinvarr);
                     }
                 }
             }
@@ -1011,20 +1004,6 @@
             }
             else
             {
-<<<<<<< HEAD
-                const Box& bx = mfi.tilebox();
-                Array4<Real const> const& sarr = sigma[0]->const_array(mfi);
-                Array4<Real const> const& scarr = sigmacross[0]->const_array(mfi);
-                Array4<Real const> const& aarr = alpha.const_array(mfi);
-                Array4<Real> const& solarr = sol.array(mfi);
-                Array4<Real const> const& Axarr = Ax.const_array(mfi);
-                Array4<Real const> const& rhsarr = rhs.const_array(mfi);
-                Array4<int const> const& dmskarr = dmsk.const_array(mfi);
-
-                AMREX_LAUNCH_HOST_DEVICE_LAMBDA ( bx, tbx,
-                {
-                    mlndhelm_jacobi_aa (tbx, solarr, Axarr, rhsarr, sarr, scarr, aarr,
-=======
 #ifdef _OPENMP
 #pragma omp parallel
 #endif
@@ -1032,14 +1011,14 @@
                 {
                     const Box& bx = mfi.tilebox();
                     Array4<Real const> const& sarr = sigma[0]->const_array(mfi);
+                    Array4<Real const> const& scarr = sigmacross[0]->const_array(mfi);
                     Array4<Real const> const& aarr = alpha.const_array(mfi);
                     Array4<Real> const& solarr = sol.array(mfi);
                     Array4<Real const> const& Axarr = Ax.const_array(mfi);
                     Array4<Real const> const& rhsarr = rhs.const_array(mfi);
                     Array4<int const> const& dmskarr = dmsk.const_array(mfi);
 
-                    mlndhelm_jacobi_aa (bx, solarr, Axarr, rhsarr, sarr, aarr,
->>>>>>> 291060ed
+                    mlndhelm_jacobi_aa (bx, solarr, Axarr, rhsarr, sarr, scarr, aarr,
                                        dmskarr, dxinvarr);
                 }
             }
