// Copyright (c) 2019 Maikel Nadolski
//
// Permission is hereby granted, free of charge, to any person obtaining a copy
// of this software and associated documentation files (the "Software"), to deal
// in the Software without restriction, including without limitation the rights
// to use, copy, modify, merge, publish, distribute, sublicense, and/or sell
// copies of the Software, and to permit persons to whom the Software is
// furnished to do so, subject to the following conditions:
//
// The above copyright notice and this permission notice shall be included in
// all copies or substantial portions of the Software.
//
// THE SOFTWARE IS PROVIDED "AS IS", WITHOUT WARRANTY OF ANY KIND, EXPRESS OR
// IMPLIED, INCLUDING BUT NOT LIMITED TO THE WARRANTIES OF MERCHANTABILITY,
// FITNESS FOR A PARTICULAR PURPOSE AND NONINFRINGEMENT. IN NO EVENT SHALL THE
// AUTHORS OR COPYRIGHT HOLDERS BE LIABLE FOR ANY CLAIM, DAMAGES OR OTHER
// LIABILITY, WHETHER IN AN ACTION OF CONTRACT, TORT OR OTHERWISE, ARISING FROM,
// OUT OF OR IN CONNECTION WITH THE SOFTWARE OR THE USE OR OTHER DEALINGS IN THE
// SOFTWARE.

#include "fub/AMReX/boundary_condition/PressureValveBoundary.hpp"
#include "fub/AMReX/ForEachIndex.hpp"
#include "fub/equations/ideal_gas_mix/mechanism/Burke2012.hpp"

#include <utility>

#include <boost/log/common.hpp>
#include <boost/log/sources/severity_logger.hpp>
#include <boost/log/trivial.hpp>

namespace fub::amrex {

PressureValveBoundary::PressureValveBoundary(const IdealGasMix<1>& equation,
                                             PressureValveOptions options)
    : options_{std::move(options)}, equation_{equation},
      shared_valve_{std::make_shared<PressureValve>(PressureValve{})} {}

<<<<<<< HEAD
PressureValveOptions::PressureValveOptions(const po::variables_map& map,
                                           std::string p)
    : prefix{std::move(p)} {
  auto GetOptionOr = [&](const char* opt, double default_value) {
    if (map.count(PrefixedName(prefix, opt))) {
      return map[PrefixedName(prefix, opt)].as<double>();
    }
    return default_value;
  };
  outer_pressure = GetOptionOr("outer_pressure", outer_pressure);
  outer_temperature = GetOptionOr("outer_temperature", outer_temperature);
=======
PressureValveOptions::PressureValveOptions(const std::map<std::string, pybind11::object>& map,
                                           std::string p) : prefix{std::move(p)} {
  if (map.count(prefix)) {
  std::map<std::string, pybind11::object> opts = ToMap(pybind11::dict(map.at(prefix)));
  outer_pressure = GetOptionOr(opts, "outer_pressure", outer_pressure);
  outer_temperature = GetOptionOr(opts, "outer_temperature", outer_temperature);
>>>>>>> 36eb17f9
  pressure_value_which_opens_boundary =
      GetOptionOr(opts, "pressure_value_which_opens_boundary",
                  pressure_value_which_opens_boundary);
  pressure_value_which_closes_boundary =
      GetOptionOr(opts, "pressure_value_which_closes_boundary",
                  pressure_value_which_closes_boundary);
  oxygen_measurement_position =
      GetOptionOr(opts, "oxygen_measurement_position", oxygen_measurement_position);
  oxygen_measurement_criterium =
      GetOptionOr(opts, "oxygen_measurement_criterium", oxygen_measurement_criterium);
  equivalence_ratio = GetOptionOr(opts, "equivalence_ratio", equivalence_ratio);
  open_at_interval =
      Duration(GetOptionOr(opts, "open_at_interval", open_at_interval.count()));
  offset = Duration(GetOptionOr(opts, "offset", offset.count()));
  valve_efficiency = GetOptionOr(opts, "efficiency", valve_efficiency);
  fuel_measurement_criterium =
      GetOptionOr(opts, "fuel_measurement_criterium", fuel_measurement_criterium);
  fuel_measurement_position =
      GetOptionOr(opts, "fuel_measurement_position", fuel_measurement_position);
  }
}

PressureValveBoundary::PressureValveBoundary(const IdealGasMix<1>& eq,
                                             const std::map<std::string, pybind11::object>& map)
    : PressureValveBoundary(eq, PressureValveOptions(map)) {}

const PressureValveOptions& PressureValveBoundary::GetOptions() const noexcept {
  return options_;
}

namespace {

double GetMeanPressure_(const GriddingAlgorithm& grid, IdealGasMix<1>& eq) {
  const PatchHierarchy& hier = grid.GetPatchHierarchy();
  const ::amrex::MultiFab& data = hier.GetPatchLevel(0).data;
  const int n_cells = hier.GetGeometry(0).Domain().length(0);
  double local_pressure = 0.0;
  Complete<IdealGasMix<1>> state(eq);
  ForEachFab(data, [&local_pressure, &eq, n_cells, &data,
                    &state](const ::amrex::MFIter& mfi) {
    const ::amrex::FArrayBox& fab = data[mfi];
    auto view = MakeView<const Complete<IdealGasMix<1>>>(fab, eq);
    ForEachIndex(Box<0>(view), [&](std::ptrdiff_t i) {
      Load(state, view, {i});
      local_pressure += state.pressure / n_cells;
    });
  });
  double pressure = 0.0;
  MPI_Allreduce(&local_pressure, &pressure, 1, MPI_DOUBLE, MPI_SUM,
                ::amrex::ParallelContext::CommunicatorAll());
  return pressure;
}

std::vector<double> GatherMoles_(const GriddingAlgorithm& grid, double x,
                                 IdealGasMix<1>& eq) {
  const PatchHierarchy& hier = grid.GetPatchHierarchy();
  const int nlevel = hier.GetNumberOfLevels();
  std::vector<double> moles(eq.GetReactor().GetNSpecies());
  std::vector<double> local_moles(moles.size());
  for (int level = nlevel - 1; level >= 0; --level) {
    const ::amrex::MultiFab& data = hier.GetPatchLevel(level).data;
    const ::amrex::Geometry& geom = hier.GetGeometry(level);
    int local_found = 0;
    Complete<IdealGasMix<1>> state(eq);
    ForEachFab(data, [&local_moles, &local_found, &eq, &data, &geom, x,
                      &state](const ::amrex::MFIter& mfi) {
      const ::amrex::FArrayBox& fab = data[mfi];
      auto view = MakeView<const Complete<IdealGasMix<1>>>(fab, eq);
      ForEachIndex(Box<0>(view), [&](std::ptrdiff_t i) {
        ::amrex::IntVect iv(AMREX_D_DECL(int(i), 0, 0));
        double x_lo[AMREX_SPACEDIM]{};
        geom.LoNode(iv, x_lo);
        double x_hi[AMREX_SPACEDIM]{};
        geom.HiNode(iv, x_hi);
        const double lo = x_lo[0];
        const double hi = x_hi[0];
        if (lo <= x && x < hi) {
          local_found = 1;
          Load(state, view, {i});
          eq.SetReactorStateFromComplete(state);
          span<const double> moles = eq.GetReactor().GetMoleFractions();
          std::copy(moles.begin(), moles.end(), local_moles.begin());
        }
      });
    });
    int found = 0;
    MPI_Allreduce(&local_found, &found, 1, MPI_INT, MPI_SUM,
                  ::amrex::ParallelContext::CommunicatorAll());
    if (found) {
      MPI_Allreduce(local_moles.data(), moles.data(), moles.size(), MPI_DOUBLE,
                    MPI_SUM, ::amrex::ParallelContext::CommunicatorAll());
      break;
    }
  }
  return moles;
}

template <typename GriddingAlgorithm>
int FindLevel(const ::amrex::Geometry& geom,
              const GriddingAlgorithm& gridding) {
  for (int level = 0; level < gridding.GetPatchHierarchy().GetNumberOfLevels();
       ++level) {
    if (geom.Domain() ==
        gridding.GetPatchHierarchy().GetGeometry(level).Domain()) {
      return level;
    }
  }
  return -1;
}

double ChangeState_(PressureValveState& state, const ::amrex::Geometry& geom,
                    const GriddingAlgorithm& grid, Duration& last_closed,
                    Duration& last_fuel_change,
                    const PressureValveOptions& options, IdealGasMix<1>& eq) {
  const double mean_pressure = GetMeanPressure_(grid, eq);
  const double dx_2 = geom.CellSize(0);
  const double xlo = geom.ProbDomain().lo(0) + dx_2;
  const double xhi = geom.ProbDomain().hi(0) - dx_2;
  const Duration current_time = grid.GetPatchHierarchy().GetTimePoint(0);
  const Duration next_open_time = (last_closed.count() < 0.0)
                                      ? Duration(0.0)
                                      : last_closed + Duration(1e-3);
  const Duration next_fuel_time =
      (last_fuel_change.count() < 0.0)
          ? options.offset
          : last_fuel_change + options.open_at_interval;
  const int level = FindLevel(geom, grid);
  boost::log::sources::severity_logger<boost::log::trivial::severity_level> log(
      boost::log::keywords::severity = boost::log::trivial::info);
  BOOST_LOG_SCOPED_LOGGER_TAG(log, "Channel", options.prefix);
  BOOST_LOG_SCOPED_LOGGER_TAG(log, "Time", current_time.count());
  BOOST_LOG_SCOPED_LOGGER_TAG(log, "Level", level);
  switch (state) {
  case PressureValveState::closed:
    if (next_open_time < current_time &&
        mean_pressure < options.pressure_value_which_opens_boundary) {
      state = PressureValveState::open_air;
      BOOST_LOG(log) << "pressure valve opened for air!";
    }
    break;
  case PressureValveState::open_air:
  case PressureValveState::open_fuel:
    if (mean_pressure > options.pressure_value_which_closes_boundary) {
      last_closed = current_time;
      state = PressureValveState::closed;
      BOOST_LOG(log) << "pressure valve closed due to mean pressure (which is " << mean_pressure << " [Pa])!";
    }
    break;
  }
  if (next_fuel_time < current_time && state == PressureValveState::open_air) {
    const double x_air =
        std::clamp(options.oxygen_measurement_position, xlo, xhi);
    std::vector<double> moles = GatherMoles_(grid, x_air, eq);
    const double sum = std::accumulate(moles.begin(), moles.end(), 0.0);
    FUB_ASSERT(sum >= 0.0);
    if (sum > 0.0) {
      std::transform(moles.begin(), moles.end(), moles.begin(),
                     [sum](double m) { return m / sum; });
    }
    if (options.oxygen_measurement_criterium < moles[Burke2012::sO2]) {
      state = PressureValveState::open_fuel;
      last_fuel_change = next_fuel_time;
      BOOST_LOG(log) << "pressure valve changed to fuel!";
    }
  } else if (state == PressureValveState::open_fuel) {
    const double x_fuel =
        std::clamp(options.fuel_measurement_position, xlo, xhi);
    std::vector<double> moles = GatherMoles_(grid, x_fuel, eq);
    const double equivalence_ratio =
        moles[Burke2012::sO2]
            ? 0.5 * moles[Burke2012::sH2] / moles[Burke2012::sO2]
            : 0.0;
    if (equivalence_ratio > options.fuel_measurement_criterium) {
      last_closed = current_time;
      state = PressureValveState::closed;
      BOOST_LOG(log)
          << "pressure valve closed due to measured fuel: equivalence ratio at "
          << x_fuel << " [m] is " << equivalence_ratio << " [-]!";
    }
  }

  return mean_pressure;
}

int Sign_(double x) { return (x > 0) - (x < 0); }

void IsentropicExpansionWithoutDissipation_(IdealGasMix<1>& eq,
                                            Complete<IdealGasMix<1>>& dest,
                                            const Complete<IdealGasMix<1>>& src,
                                            double dest_pressure,
                                            double efficiency = 1.0) {
  double old_velocity = src.momentum[0] / src.density;
  const double h_before = src.energy / src.density + src.pressure / src.density;
  eq.SetReactorStateFromComplete(src);
  eq.GetReactor().SetPressureIsentropic(dest_pressure);
  eq.CompleteFromReactor(dest);
  const double h_after =
      dest.energy / dest.density + dest.pressure / dest.density;
  const double enthalpyDifference = h_before - h_after;
  const double u_border =
      Sign_(enthalpyDifference) *
      std::sqrt(efficiency * std::abs(enthalpyDifference) * 2 +
                old_velocity * old_velocity);
  dest.momentum[0] = dest.density * u_border;
  dest.energy += 0.5 * u_border * dest.momentum[0];
}

std::string GetMolesString_(const PressureValveOptions& options,
                            PressureValveState state) {
  if (state == PressureValveState::open_fuel) {
    return fmt::format("N2:79,O2:21,H2:{}", options.equivalence_ratio * 42.0);
  }
  return "N2:79,O2:21";
}
} // namespace

void PressureValveBoundary::FillBoundary(::amrex::MultiFab& mf,
                                         const ::amrex::Geometry& geom,
                                         Duration /* dt */,
                                         const GriddingAlgorithm& grid) {
  const int ngrow = mf.nGrow(0);
  ::amrex::Box grown_box = geom.growNonPeriodicDomain(ngrow);
  ::amrex::BoxList boundaries =
      ::amrex::complementIn(grown_box, ::amrex::BoxList{geom.Domain()});
  Complete<IdealGasMix<1>> state{equation_};
  if (boundaries.isEmpty()) {
    return;
  }

  // Change State Machine if neccessary
  const double mean_pressure =
      ChangeState_(shared_valve_->state, geom, grid, shared_valve_->last_closed,
                   shared_valve_->last_fuel, options_, equation_);

  ReflectiveBoundary closed(execution::openmp, equation_, Direction::X, 0);
  switch (shared_valve_->state) {
  case PressureValveState::closed:
    closed.FillBoundary(mf, geom);
    break;
  case PressureValveState::open_air:
  case PressureValveState::open_fuel:
    ForEachFab(execution::seq, mf, [&](const ::amrex::MFIter& mfi) {
      ::amrex::FArrayBox& fab = mf[mfi];
      for (const ::amrex::Box& boundary : boundaries) {
        ::amrex::Box shifted = ::amrex::shift(boundary, 0, ngrow);
        if (!geom.Domain().intersects(shifted)) {
          continue;
        }
        ::amrex::Box box_to_fill = mfi.growntilebox() & boundary;
        if (!box_to_fill.isEmpty()) {
          auto states = MakeView<Complete<IdealGasMix<1>>>(fab, equation_,
                                                           mfi.growntilebox());
          ForEachIndex(box_to_fill, [this, mean_pressure, &state,
                                     &states](std::ptrdiff_t i, auto...) {
            std::array<std::ptrdiff_t, 1> dest{i};
            equation_.GetReactor().SetMoleFractions(
                GetMolesString_(options_, shared_valve_->state));
            equation_.GetReactor().SetTemperature(options_.outer_temperature);
            equation_.GetReactor().SetPressure(options_.outer_pressure);
            equation_.CompleteFromReactor(state);
            IsentropicExpansionWithoutDissipation_(equation_, state, state,
                                                   mean_pressure,
                                                   options_.valve_efficiency);
            Store(states, state, dest);
          });
        }
      }
    });
  }
}
} // namespace fub::amrex<|MERGE_RESOLUTION|>--- conflicted
+++ resolved
@@ -35,26 +35,12 @@
     : options_{std::move(options)}, equation_{equation},
       shared_valve_{std::make_shared<PressureValve>(PressureValve{})} {}
 
-<<<<<<< HEAD
-PressureValveOptions::PressureValveOptions(const po::variables_map& map,
-                                           std::string p)
-    : prefix{std::move(p)} {
-  auto GetOptionOr = [&](const char* opt, double default_value) {
-    if (map.count(PrefixedName(prefix, opt))) {
-      return map[PrefixedName(prefix, opt)].as<double>();
-    }
-    return default_value;
-  };
-  outer_pressure = GetOptionOr("outer_pressure", outer_pressure);
-  outer_temperature = GetOptionOr("outer_temperature", outer_temperature);
-=======
 PressureValveOptions::PressureValveOptions(const std::map<std::string, pybind11::object>& map,
                                            std::string p) : prefix{std::move(p)} {
   if (map.count(prefix)) {
   std::map<std::string, pybind11::object> opts = ToMap(pybind11::dict(map.at(prefix)));
   outer_pressure = GetOptionOr(opts, "outer_pressure", outer_pressure);
   outer_temperature = GetOptionOr(opts, "outer_temperature", outer_temperature);
->>>>>>> 36eb17f9
   pressure_value_which_opens_boundary =
       GetOptionOr(opts, "pressure_value_which_opens_boundary",
                   pressure_value_which_opens_boundary);
