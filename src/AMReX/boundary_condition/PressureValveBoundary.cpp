--- conflicted
+++ resolved
@@ -56,6 +56,8 @@
   BOOST_LOG(log) << fmt::format(" - open_at_interval = {} [s]",
                                 open_at_interval.count());
   BOOST_LOG(log) << fmt::format(" - offset = {} [s]", offset.count());
+  BOOST_LOG(log) << fmt::format(" --- Massflow part:");
+  massflow_boundary.Print(log);
 }
 
 PressureValveOptions::PressureValveOptions(const ProgramOptions& opts) {
@@ -166,8 +168,8 @@
 }
 
 double ChangeState_(PressureValveState& state, const ::amrex::Geometry& geom,
-                    const GriddingAlgorithm& grid, int level, Duration& last_closed,
-                    Duration& last_fuel_change,
+                    const GriddingAlgorithm& grid, int level,
+                    Duration& last_closed, Duration& last_fuel_change,
                     const PressureValveOptions& options, IdealGasMix<1>& eq) {
   const double mean_pressure = GetMeanPressure_(grid, eq);
   const double dx_2 = geom.CellSize(0);
@@ -239,60 +241,18 @@
   return mean_pressure;
 }
 
-// int Sign_(double x) { return (x > 0) - (x < 0); }
-
-// void IsentropicExpansionWithoutDissipation_(IdealGasMix<1>& eq,
-//                                             Complete<IdealGasMix<1>>& dest,
-//                                             const Complete<IdealGasMix<1>>& src,
-//                                             double dest_pressure,
-//                                             double efficiency = 1.0) {
-//   double old_velocity = src.momentum[0] / src.density;
-//   const double h_before = src.energy / src.density + src.pressure / src.density;
-//   eq.SetReactorStateFromComplete(src);
-//   eq.GetReactor().SetPressureIsentropic(dest_pressure);
-//   eq.CompleteFromReactor(dest);
-//   const double h_after =
-//       dest.energy / dest.density + dest.pressure / dest.density;
-//   const double enthalpyDifference = h_before - h_after;
-//   const double u_border =
-//       Sign_(enthalpyDifference) *
-//       std::sqrt(efficiency * std::abs(enthalpyDifference) * 2 +
-//                 old_velocity * old_velocity);
-//   dest.momentum[0] = dest.density * u_border;
-//   dest.energy += 0.5 * u_border * dest.momentum[0];
-// }
-
-// std::string GetMolesString_(const PressureValveOptions& options,
-//                             PressureValveState state) {
-//   if (state == PressureValveState::open_fuel) {
-//     return fmt::format("N2:79,O2:21,H2:{}", options.equivalence_ratio * 42.0);
-//   }
-//   return "N2:79,O2:21";
-// }
-} // namespace
-
 void PressureValveBoundary::FillBoundary(::amrex::MultiFab& mf,
                                          const GriddingAlgorithm& grid,
                                          int level, Direction dir) {
   if (dir == Direction::X) {
-<<<<<<< HEAD
     FillBoundary(mf, grid, level, dir);
-=======
-    FillBoundary(mf, geom, dt, grid);
->>>>>>> 262fb30f
   }
 }
 
 void PressureValveBoundary::FillBoundary(::amrex::MultiFab& mf,
-<<<<<<< HEAD
                                          const GriddingAlgorithm& grid,
                                          int level) {
   const ::amrex::Geometry& geom = grid.GetPatchHierarchy().GetGeometry(level);
-=======
-                                         const ::amrex::Geometry& geom,
-                                         Duration /*dt*/,
-                                         const GriddingAlgorithm& grid) {
->>>>>>> 262fb30f
   const int ngrow = mf.nGrow(0);
   ::amrex::Box grown_box = geom.growNonPeriodicDomain(ngrow);
   ::amrex::BoxList boundaries =
@@ -302,13 +262,8 @@
   }
 
   // Change State Machine if neccessary
-<<<<<<< HEAD
-  const double mean_pressure =
-      ChangeState_(shared_valve_->state, geom, grid, level, shared_valve_->last_closed,
-=======
   ChangeState_(shared_valve_->state, geom, grid, shared_valve_->last_closed,
->>>>>>> 262fb30f
-                   shared_valve_->last_fuel, options_, equation_);
+               shared_valve_->last_fuel, options_, equation_);
 
   ReflectiveBoundary closed(execution::openmp, equation_, Direction::X, 0);
   MassflowBoundary inflow_boundary(equation_, options_.massflow_boundary);
@@ -340,7 +295,8 @@
         if (!box_to_fill.isEmpty()) {
           auto states = MakeView<Complete<IdealGasMix<1>>>(fab, equation_,
                                                            mfi.growntilebox());
-          ForEachIndex(box_to_fill, [this, &state, &states](std::ptrdiff_t i, auto...) {
+          ForEachIndex(box_to_fill, [this, &state, &states](std::ptrdiff_t i,
+                                                            auto...) {
             std::array<std::ptrdiff_t, 1> dest{i};
             Load(state, states, dest);
             FUB_ASSERT(state.density > 0.0);
@@ -348,12 +304,17 @@
             FUB_ASSERT(state.temperature > 0.0);
             equation_.SetReactorStateFromComplete(state);
             FlameMasterReactor& reactor = equation_.GetReactor();
-            span<const double> mass_over_mole = reactor.GetMolarMasses(); // kg / kmol
+            span<const double> mass_over_mole =
+                reactor.GetMolarMasses(); // kg / kmol
             span<const double> old_moles = reactor.GetMoleFractions();
             std::vector<double> new_moles(old_moles.begin(), old_moles.end());
-            new_moles[Burke2012::sH2] = 2.0 * options_.equivalence_ratio * new_moles[Burke2012::sO2];
-            const double difference_h2_moles = new_moles[Burke2012::sH2] - old_moles[Burke2012::sH2];
-            const double new_density = state.density + difference_h2_moles * mass_over_mole[Burke2012::sH2];
+            new_moles[Burke2012::sH2] =
+                2.0 * options_.equivalence_ratio * new_moles[Burke2012::sO2];
+            const double difference_h2_moles =
+                new_moles[Burke2012::sH2] - old_moles[Burke2012::sH2];
+            const double new_density =
+                state.density +
+                difference_h2_moles * mass_over_mole[Burke2012::sH2];
             reactor.SetDensity(new_density);
             reactor.SetMoleFractions(new_moles);
             reactor.SetTemperature(state.temperature);
@@ -366,4 +327,4 @@
     });
   }
 }
-} // namespace fub::amrex+} // namespace