--- conflicted
+++ resolved
@@ -50,18 +50,9 @@
   blocking = GetOptionOr(options, "blocking_factor", blocking);
   max_grid = GetOptionOr(options, "max_grid_size", max_grid);
   n_err = GetOptionOr(options, "n_error_buf", n_err);
-<<<<<<< HEAD
-  verbose =
-      GetOptionOr(options, "verbose", verbose);
-  grid_efficiency =
-      GetOptionOr(options, "grid_efficiency", grid_efficiency);
-  n_proper =
-      GetOptionOr(options, "n_proper", n_proper);
-=======
   verbose = GetOptionOr(options, "verbose", verbose);
   grid_efficiency = GetOptionOr(options, "grid_efficiency", grid_efficiency);
   n_proper = GetOptionOr(options, "n_proper", n_proper);
->>>>>>> 53bfebe8
 
   std::copy_n(ref_ratio.begin(), AMREX_SPACEDIM, refine_ratio.begin());
   std::copy_n(blocking.begin(), AMREX_SPACEDIM, blocking_factor.begin());
