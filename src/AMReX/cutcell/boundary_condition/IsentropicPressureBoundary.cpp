--- conflicted
+++ resolved
@@ -41,11 +41,15 @@
 void IsentropicPressureBoundaryOptions::Print(SeverityLogger& log) const {
   BOOST_LOG(log) << fmt::format(" - channel_name = '{}'", channel_name);
   std::array<int, AMREX_SPACEDIM> lower, upper;
-  std::copy_n(coarse_inner_box.smallEnd().getVect(), AMREX_SPACEDIM, lower.data());
-  std::copy_n(coarse_inner_box.bigEnd().getVect(), AMREX_SPACEDIM, upper.data());
-  BOOST_LOG(log) << fmt::format(" - coarse_inner_box = {{{{{}}}, {{{}}}}} [-]", lower, upper);
+  std::copy_n(coarse_inner_box.smallEnd().getVect(), AMREX_SPACEDIM,
+              lower.data());
+  std::copy_n(coarse_inner_box.bigEnd().getVect(), AMREX_SPACEDIM,
+              upper.data());
+  BOOST_LOG(log) << fmt::format(" - coarse_inner_box = {{{{{}}}, {{{}}}}} [-]",
+                                lower, upper);
   BOOST_LOG(log) << fmt::format(" - outer_pressure = {} [Pa]", outer_pressure);
-  BOOST_LOG(log) << fmt::format(" - direction = {} [-]", static_cast<int>(direction));
+  BOOST_LOG(log) << fmt::format(" - direction = {} [-]",
+                                static_cast<int>(direction));
   BOOST_LOG(log) << fmt::format(" - side = {} [-]", side);
 }
 
@@ -70,7 +74,8 @@
   const double enthalpyDifference = h_before - h_after;
   const double u_border =
       Sign(enthalpyDifference) *
-      std::sqrt(efficiency * std::abs(enthalpyDifference) * 2 + old_velocity[0] * old_velocity[0]);
+      std::sqrt(efficiency * std::abs(enthalpyDifference) * 2 +
+                old_velocity[0] * old_velocity[0]);
   dest.momentum[0] = dest.density * u_border;
   dest.momentum[1] = dest.density * old_velocity[1];
   dest.momentum[2] = dest.density * old_velocity[2];
@@ -84,142 +89,11 @@
     const IsentropicPressureBoundaryOptions& options)
     : equation_(eq), options_{options} {}
 
-namespace {
-// double TotalVolume_(const PatchHierarchy& hier, int level,
-//                    const ::amrex::Box& box) {
-//   double local_volume(0.0);
-//   const ::amrex::EBFArrayBoxFactory& factory = *hier.GetEmbeddedBoundary(level);
-//   const ::amrex::MultiFab& alphas = factory.getVolFrac();
-//   ForEachFab(alphas, [&](const ::amrex::MFIter& mfi) {
-//     const ::amrex::FArrayBox& alpha = alphas[mfi];
-//     ForEachIndex(box & mfi.tilebox(), [&](auto... is) {
-//       ::amrex::IntVect index{static_cast<int>(is)...};
-//       const double frac = alpha(index);
-//       local_volume += frac;
-//     });
-//   });
-//   double global_volume = 0.0;
-//   MPI_Allreduce(&local_volume, &global_volume, 1, MPI_DOUBLE, MPI_SUM,
-//                 ::amrex::ParallelDescriptor::Communicator());
-//   return global_volume;
-// }
-
-// void AverageState_(Complete<IdealGasMix<AMREX_SPACEDIM>>& state,
-//                   const PatchHierarchy& hier, int level,
-//                   const ::amrex::Box& box) {
-//   const double total_volume = TotalVolume_(hier, level, box);
-//   const int ncomp = hier.GetDataDescription().n_state_components;
-//   std::vector<double> state_buffer(static_cast<std::size_t>(ncomp));
-//   const ::amrex::EBFArrayBoxFactory& factory = *hier.GetEmbeddedBoundary(level);
-//   const ::amrex::MultiFab& alphas = factory.getVolFrac();
-//   const ::amrex::MultiFab& datas = hier.GetPatchLevel(level).data;
-//   ForEachFab(alphas, [&](const ::amrex::MFIter& mfi) {
-//     const ::amrex::FArrayBox& alpha = alphas[mfi];
-//     const ::amrex::FArrayBox& data = datas[mfi];
-//     IndexBox<AMREX_SPACEDIM> section =
-//         AsIndexBox<AMREX_SPACEDIM>(box & mfi.tilebox());
-//     for (int comp = 0; comp < ncomp; ++comp) {
-//       ForEachIndex(section, [&](auto... is) {
-//         ::amrex::IntVect index{static_cast<int>(is)...};
-//         const double frac = alpha(index);
-//         state_buffer[comp] += frac / total_volume * data(index, comp);
-//       });
-//     }
-//   });
-//   std::vector<double> global_state_buffer(static_cast<std::size_t>(ncomp));
-//   MPI_Allreduce(state_buffer.data(), global_state_buffer.data(), ncomp,
-//                 MPI_DOUBLE, MPI_SUM,
-//                 ::amrex::ParallelDescriptor::Communicator());
-//   int comp = 0;
-//   ForEachComponent(
-//       [&comp, &global_state_buffer](auto&& var) {
-//         var = global_state_buffer[comp];
-//         comp += 1;
-//       },
-//       state);
-// }
-
-} // namespace
-
 void IsentropicPressureBoundary::FillBoundary(::amrex::MultiFab& mf,
-<<<<<<< HEAD
-                                              const GriddingAlgorithm& grid, int level) {
+                                              const GriddingAlgorithm& grid,
+                                              int level) {
   Complete<IdealGasMix<AMREX_SPACEDIM>> state(equation_);
   const ::amrex::Geometry& geom = grid.GetPatchHierarchy().GetGeometry(level);
-  const Duration t = grid.GetTimePoint();
-  ::amrex::Box refined_inner_box = options_.coarse_inner_box;
-  for (int l = 1; l <= level; ++l) {
-    refined_inner_box.refine(
-        grid.GetPatchHierarchy().GetRatioToCoarserLevel(l));
-  }
-  AverageState(state, grid.GetPatchHierarchy(), level, refined_inner_box);
-  equation_.CompleteFromCons(state, state);
-
-  boost::log::sources::severity_channel_logger<
-      boost::log::trivial::severity_level>
-      log(boost::log::keywords::channel = options_.channel_name,
-          boost::log::keywords::severity = boost::log::trivial::debug);
-  BOOST_LOG_SCOPED_LOGGER_TAG(log, "Time", t.count());
-  double rho = state.density;
-  double u = state.momentum[0] / rho;
-  double p = state.pressure;
-  BOOST_LOG(log) << fmt::format("Average inner state: {} kg/m3, {} m/s, {} Pa",
-                                rho, u, p);
-
-  equation_.GetReactor().SetDensity(state.density);
-  equation_.GetReactor().SetMassFractions(state.species);
-  equation_.GetReactor().SetTemperature(state.temperature);
-  equation_.GetReactor().SetPressure(options_.outer_pressure);
-  equation_.CompleteFromReactor(state);
-  IsentropicExpansionWithoutDissipation(equation_, state, state, p);
-  if (options_.side == 1) {
-    state.momentum[0] = -state.momentum[0];
-  }
-  rho = state.density;
-  u = state.momentum[0] / rho;
-  p = state.pressure;
-  BOOST_LOG(log) << fmt::format("Outer State: {} kg/m3, {} m/s, {} Pa", rho, u,
-                                p);
-=======
-                                              const ::amrex::Geometry& geom,
-                                              Duration /*t*/,
-                                              const GriddingAlgorithm& grid) {
-  Complete<IdealGasMix<AMREX_SPACEDIM>> state(equation_);
-  int level = FindLevel(geom, grid);
-  // ::amrex::Box refined_inner_box = options_.coarse_inner_box;
-  // for (int l = 1; l <= level; ++l) {
-  //   refined_inner_box.refine(
-  //       grid.GetPatchHierarchy().GetRatioToCoarserLevel(l));
-  // }
-  // AverageState_(state, grid.GetPatchHierarchy(), level, refined_inner_box);
-  // equation_.CompleteFromCons(state, state);
-
-  // boost::log::sources::severity_channel_logger<
-  //     boost::log::trivial::severity_level>
-  //     log(boost::log::keywords::channel = options_.channel_name,
-  //         boost::log::keywords::severity = boost::log::trivial::debug);
-  // BOOST_LOG_SCOPED_LOGGER_TAG(log, "Time", t.count());
-  // double rho = state.density;
-  // double u = state.momentum[0] / rho;
-  // double p = state.pressure;
-  // BOOST_LOG(log) << fmt::format("Average inner state: {} kg/m3, {} m/s, {} Pa",
-  //                               rho, u, p);
-
-  // equation_.GetReactor().SetDensity(state.density);
-  // equation_.GetReactor().SetMassFractions(state.species);
-  // equation_.GetReactor().SetTemperature(state.temperature);
-  // equation_.GetReactor().SetPressure(options_.outer_pressure);
-  // equation_.CompleteFromReactor(state);
-  // IsentropicExpansionWithoutDissipation_(equation_, state, state, p);
-  // if (options_.side == 1) {
-  //   state.momentum[0] = -state.momentum[0];
-  // }
-  // rho = state.density;
-  // u = state.momentum[0] / rho;
-  // p = state.pressure;
-  // BOOST_LOG(log) << fmt::format("Outer State: {} kg/m3, {} m/s, {} Pa", rho, u,
-  //                               p);
->>>>>>> 262fb30f
   auto factory = grid.GetPatchHierarchy().GetEmbeddedBoundary(level);
   const ::amrex::MultiFab& alphas = factory->getVolFrac();
   FillBoundary(mf, alphas, geom, state);
@@ -253,24 +127,28 @@
                                      : box_to_fill.bigEnd(dir_v) + 1;
         auto states = MakeView<Complete<IdealGasMix<AMREX_SPACEDIM>>>(
             fab, equation_, mfi.growntilebox());
-        ForEachIndex(box_to_fill, [this, &alpha, &state_, &states, x0, dir_v](auto... is) {
+        ForEachIndex(box_to_fill, [this, &alpha, &state_, &states, x0,
+                                   dir_v](auto... is) {
           std::array<std::ptrdiff_t, AMREX_SPACEDIM> dest{int(is)...};
           std::array<std::ptrdiff_t, AMREX_SPACEDIM> src = dest;
           src[dir_v] = x0;
           ::amrex::IntVect dest_iv{int(is)...};
-          ::amrex::IntVect src_iv{AMREX_D_DECL(int(src[0]), int(src[1]), int(src[2]))};
+          ::amrex::IntVect src_iv{
+              AMREX_D_DECL(int(src[0]), int(src[1]), int(src[2]))};
           if (alpha(dest_iv) > 0.0 && alpha(src_iv)) {
             Load(state_, states, src);
             const double c = state_.speed_of_sound;
             const double c2 = c * c;
-            const double u2 = (state_.momentum / state_.density).matrix().squaredNorm();
+            const double u2 =
+                (state_.momentum / state_.density).matrix().squaredNorm();
             if (u2 < c2) {
               equation_.GetReactor().SetDensity(state_.density);
               equation_.GetReactor().SetMassFractions(state_.species);
               equation_.GetReactor().SetTemperature(state_.temperature);
               equation_.GetReactor().SetPressure(options_.outer_pressure);
               equation_.CompleteFromReactor(state_);
-              IsentropicExpansionWithoutDissipation_(equation_, state_, state_, options_.outer_pressure);
+              IsentropicExpansionWithoutDissipation_(equation_, state_, state_,
+                                                     options_.outer_pressure);
             }
             Store(states, state_, dest);
           }
@@ -347,7 +225,8 @@
       if (!box_to_fill.isEmpty()) {
         auto states = MakeView<Complete<PerfectGas<AMREX_SPACEDIM>>>(
             fab, equation_, mfi.growntilebox());
-        ForEachIndex(box_to_fill, [this, x0, dir_v, &alpha, &state, &states](auto... is) {
+        ForEachIndex(box_to_fill, [this, x0, dir_v, &alpha, &state,
+                                   &states](auto... is) {
           std::array<std::ptrdiff_t, AMREX_SPACEDIM> dest{int(is)...};
           std::array<std::ptrdiff_t, AMREX_SPACEDIM> src = dest;
           src[dir_v] = x0;
