--- conflicted
+++ resolved
@@ -546,24 +546,19 @@
 
   // 3) Do the first euler backward integration step for the source term
   context.FillGhostLayerSingleLevel(level);
-<<<<<<< HEAD
-  MultiFab pi_aux =
+  {
+    Timer _ = counters->get_timer("BK19LevelIntegrator::EulerBackward_1");
+    MultiFab pi_aux =
       DoEulerBackward_(index_, *lin_op_, phys_param_, options_, scratch, pi, geom,
-                   level, half_dt, dbgAdvB);
-
-  // NOTE: the following update of pi in the pseudo-incompressible case is not
-  // present in BK19, but a further development in the work of Ray Chow
-  if (phys_param_.alpha_p == 0) {
-    hier.GetPatchLevel(level).nodes->copy(pi_aux);
-  }
-
-=======
-  {
-    Timer _ = counters->get_timer("BK19LevelIntegrator::EulerBackward_1");
-    DoEulerBackward_(index_, *lin_op_, phys_param_, options_, scratch, pi, geom,
                      level, half_dt, *counters, dbgAdvB);
-  }
->>>>>>> 1dc5af66
+
+    // NOTE: the following update of pi in the pseudo-incompressible case is not
+    // present in BK19, but a further development in the work of Ray Chow
+    if (phys_param_.alpha_p == 0) {
+      hier.GetPatchLevel(level).nodes->copy(pi_aux);
+    }
+  }
+
   // 4) Recompute Pv at half time
   {
     Timer _ =
