--- conflicted
+++ resolved
@@ -610,15 +610,9 @@
   context.FillGhostLayerSingleLevel(level);
   {
     Timer _ = counters->get_timer("BK19LevelIntegrator::EulerBackward_1");
-<<<<<<< HEAD
-  MultiFab pi_aux =
-      DoEulerBackward_(index_, *lin_op_, phys_param_, options_, scratch, pi, geom,
-                     level, half_dt, *counters, dbgAdvB);
-=======
     MultiFab pi_aux =
         DoEulerBackward_(index_, *lin_op_, phys_param_, options_, scratch, pi,
                          geom, level, half_dt, *counters, dbgAdvB);
->>>>>>> 08dc3c33
 
     // NOTE: the following update of pi in the pseudo-incompressible case is not
     // present in BK19, but a further development in the work of Ray Chow
@@ -696,7 +690,8 @@
   MultiFab& scratch = context.GetScratch(level);
   MultiFab& pi = *hier.GetPatchLevel(level).nodes;
   const ::amrex::Geometry& geom = context.GetGeometry(level);
-<<<<<<< HEAD
+  std::shared_ptr<CounterRegistry> counters{};
+  Timer _ = counters->get_timer("dummy");
 
   BK19PhysicalParameters phys_param_aux{phys_param_};
   phys_param_aux.alpha_p = 0.0;
@@ -704,21 +699,7 @@
 
   context.FillGhostLayerSingleLevel(level);
   DoEulerBackward_(index_, *lin_op_, phys_param_aux, options_, scratch, pi,
-                   geom, level, Duration(1.0));
-}
-
-
-=======
-  std::shared_ptr<CounterRegistry> counters{};
-  Timer _ = counters->get_timer("dummy");
-
-  BK19PhysicalParameters phys_param_aux{phys_param_};
-  phys_param_aux.alpha_p = 0.0;
-
-  context.FillGhostLayerSingleLevel(level);
-  DoEulerBackward_(index_, *lin_op_, phys_param_aux, options_, scratch, pi,
                    geom, level, Duration(1.0), *counters);
 }
 
->>>>>>> 08dc3c33
 } // namespace fub::amrex