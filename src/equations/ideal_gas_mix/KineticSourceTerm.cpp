// Copyright (c) 2018 Maikel Nadolski
//
// Permission is hereby granted, free of charge, to any person obtaining a copy
// of this software and associated documentation files (the "Software"), to deal
// in the Software without restriction, including without limitation the rights
// to use, copy, modify, merge, publish, distribute, sublicense, and/or sell
// copies of the Software, and to permit persons to whom the Software is
// furnished to do so, subject to the following conditions:
//
// The above copyright notice and this permission notice shall be included in
// all copies or substantial portions of the Software.
//
// THE SOFTWARE IS PROVIDED "AS IS", WITHOUT WARRANTY OF ANY KIND, EXPRESS OR
// IMPLIED, INCLUDING BUT NOT LIMITED TO THE WARRANTIES OF MERCHANTABILITY,
// FITNESS FOR A PARTICULAR PURPOSE AND NONINFRINGEMENT. IN NO EVENT SHALL THE
// AUTHORS OR COPYRIGHT HOLDERS BE LIABLE FOR ANY CLAIM, DAMAGES OR OTHER
// LIABILITY, WHETHER IN AN ACTION OF CONTRACT, TORT OR OTHERWISE, ARISING FROM,
// OUT OF OR IN CONNECTION WITH THE SOFTWARE OR THE USE OR OTHER DEALINGS IN THE
// SOFTWARE.

#include "fub/equations/ideal_gas_mix/KineticSourceTerm.hpp"
#include "fub/AMReX/ForEachFab.hpp"

namespace fub::ideal_gas {

template <int Rank>
KineticSourceTerm<Rank>::KineticSourceTerm(const IdealGasMix<Rank>& eq)
    : equation_{eq}, state_{Complete<IdealGasMix<Rank>>(eq)},
<<<<<<< HEAD
      registry_(std::make_shared<CounterRegistry>()) {}

template <int Rank>
KineticSourceTerm<Rank>::KineticSourceTerm(const IdealGasMix<Rank>& eq,
                                           std::shared_ptr<CounterRegistry> reg)
=======
      gridding_{std::move(gridding)},
      registry_(std::make_shared<CounterRegistry>()) {}

template <int Rank>
KineticSourceTerm<Rank>::KineticSourceTerm(
    const IdealGasMix<Rank>& eq,
    std::shared_ptr<amrex::GriddingAlgorithm> gridding,
    std::shared_ptr<CounterRegistry> reg)
>>>>>>> 06f3a771
    : equation_{eq}, state_{Complete<IdealGasMix<Rank>>(eq)},
      registry_(std::move(reg)) {}

template <int Rank> Duration KineticSourceTerm<Rank>::ComputeStableDt(int) {
  return Duration(std::numeric_limits<double>::max());
}

template <int Rank>
Result<void, TimeStepTooLarge>
KineticSourceTerm<Rank>::AdvanceLevel(amrex::IntegratorContext& simulation_data,
                                      int level, Duration dt,
                                      const ::amrex::IntVect& ngrow) {
  Timer advance_timer = registry_->get_timer("KineticSourceTerm::AdvanceLevel");
  ::amrex::MultiFab& data = simulation_data.GetScratch(level);
#if defined(_OPENMP) && defined(AMREX_USE_OMP)
#pragma omp parallel
#endif
  for (::amrex::MFIter mfi(data, ::amrex::IntVect(8)); mfi.isValid(); ++mfi) {
    using Complete = ::fub::Complete<IdealGasMix<Rank>>;
    View<Complete> states = amrex::MakeView<Complete>(data[mfi], *equation_,
                                                      mfi.growntilebox(ngrow));
    FlameMasterReactor& reactor = equation_->GetReactor();
    ForEachIndex(Box<0>(states), [&](auto... is) {
      std::array<std::ptrdiff_t, sRank> index{is...};
      Load(*state_, states, index);
      // equation_->SetReactorStateFromComplete(*state_);
      reactor.SetMassFractions(state_->species);
      reactor.SetTemperature(state_->temperature);
      reactor.SetDensity(state_->density);
      reactor.Advance(dt.count());
      Eigen::Matrix<double, Rank, 1> velocity =
          state_->momentum / state_->density;
      equation_->CompleteFromReactor(*state_, velocity);
      Store(states, *state_, index);
    });
  }
  return boost::outcome_v2::success();
}

template class KineticSourceTerm<1>;
template class KineticSourceTerm<2>;
template class KineticSourceTerm<3>;

} // namespace fub::ideal_gas<|MERGE_RESOLUTION|>--- conflicted
+++ resolved
@@ -25,25 +25,7 @@
 
 template <int Rank>
 KineticSourceTerm<Rank>::KineticSourceTerm(const IdealGasMix<Rank>& eq)
-    : equation_{eq}, state_{Complete<IdealGasMix<Rank>>(eq)},
-<<<<<<< HEAD
-      registry_(std::make_shared<CounterRegistry>()) {}
-
-template <int Rank>
-KineticSourceTerm<Rank>::KineticSourceTerm(const IdealGasMix<Rank>& eq,
-                                           std::shared_ptr<CounterRegistry> reg)
-=======
-      gridding_{std::move(gridding)},
-      registry_(std::make_shared<CounterRegistry>()) {}
-
-template <int Rank>
-KineticSourceTerm<Rank>::KineticSourceTerm(
-    const IdealGasMix<Rank>& eq,
-    std::shared_ptr<amrex::GriddingAlgorithm> gridding,
-    std::shared_ptr<CounterRegistry> reg)
->>>>>>> 06f3a771
-    : equation_{eq}, state_{Complete<IdealGasMix<Rank>>(eq)},
-      registry_(std::move(reg)) {}
+    : equation_{eq}, state_{Complete<IdealGasMix<Rank>>(eq)} {}
 
 template <int Rank> Duration KineticSourceTerm<Rank>::ComputeStableDt(int) {
   return Duration(std::numeric_limits<double>::max());
@@ -54,7 +36,7 @@
 KineticSourceTerm<Rank>::AdvanceLevel(amrex::IntegratorContext& simulation_data,
                                       int level, Duration dt,
                                       const ::amrex::IntVect& ngrow) {
-  Timer advance_timer = registry_->get_timer("KineticSourceTerm::AdvanceLevel");
+  Timer advance_timer = simulation_data.GetCounterRegistry()->get_timer("KineticSourceTerm::AdvanceLevel");
   ::amrex::MultiFab& data = simulation_data.GetScratch(level);
 #if defined(_OPENMP) && defined(AMREX_USE_OMP)
 #pragma omp parallel
