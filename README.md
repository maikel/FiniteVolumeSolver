--- conflicted
+++ resolved
@@ -9,508 +9,4 @@
 
 At last, this library is also capable of handling embedded boundaries in a dimensionally split setting as defined in [Klein2009].
 
-<<<<<<< HEAD
-- [Finite Volume Solver](#finite-volume-solver)
-  - [Installation](#installation)
-    - [Conan Configuration](#conan-configuration)
-    - [MPI Installation](#mpi-installation)
-    - [CMake Installation](#cmake-installation)
-    - [Building the Library](#building-the-library)
-  - [Code Overview](#code-overview)
-    - [Policy Pattern](#policy-pattern)
-    - [Structure of a Simulation](#structure-of-a-simulation)
-    - [Data Storage: PatchHierarchy, GriddingAlgorithm and IntegratorContext](#data-storage-patchhierarchy-griddingalgorithm-and-integratorcontext)
-    - [Algorithmic Choice: FluxMethod, TimeIntegrator, CompleteFromCons](#algorithmic-choice-fluxmethod-timeintegrator-completefromcons)
-    - [Conservative and Complete States](#conservative-and-complete-states)
-    - [Implement a new FluxMethod (simple case)](#implement-a-new-fluxmethod-simple-case)
-
-## Installation
-
-### Conan Configuration
-
-We use the C++ package manager [conan](https://conan.io) to install dependencies for this library. `conan` is a python3 package and installable via the python package manager `pip3`. To install `conan` open a terminal and use
-
-```bash
-> pip3 install --user conan # install in user directory, might need to add $HOME/.local/bin to $PATH
-```
-
-or
-
-```bash
-> sudo pip3 install conan   # try to install conan system-wide
-```
-
-To test whether conan is installed type `> conan` in your command line window.
-
-Expected Output:
-
-```text
-> conan
-Consumer commands
-  install    Installs the requirements specified in a recipe (conanfile.py or conanfile.txt).
-  config     Manages Conan configuration.
-  get        Gets a file or list a directory of a given reference or package.
-  info       Gets information about the dependency graph of a recipe.
-  search     Searches package recipes and binaries in the local cache or in a remote.
-Creator commands
-  new        Creates a new package recipe template with a 'conanfile.py' and optionally,
-             'test_package' testing files.
-  create     Builds a binary package for a recipe (conanfile.py).
-  upload     Uploads a recipe and binary packages to a remote.
-  export     Copies the recipe (conanfile.py & associated files) to your local cache.
-  export-pkg Exports a recipe, then creates a package from local source and build folders.
-  test       Tests a package consuming it from a conanfile.py with a test() method.
-Package development commands
-  source     Calls your local conanfile.py 'source()' method.
-  build      Calls your local conanfile.py 'build()' method.
-  package    Calls your local conanfile.py 'package()' method.
-  editable   Manages editable packages (package that resides in the user workspace, but are
-             consumed as if they were in the cache).
-  workspace  Manages a workspace (a set of packages consumed from the user workspace that
-             belongs to the same project).
-Misc commands
-  profile    Lists profiles in the '.conan/profiles' folder, or shows profile details.
-  remote     Manages the remote list and the package recipes associated to a remote.
-  user       Authenticates against a remote with user/pass, caching the auth token.
-  imports    Calls your local conanfile.py or conanfile.txt 'imports' method.
-  copy       Copies conan recipes and packages to another user/channel.
-  remove     Removes packages or binaries matching pattern from local cache or remote.
-  alias      Creates and exports an 'alias package recipe'.
-  download   Downloads recipe and binaries to the local cache, without using settings.
-  inspect    Displays conanfile attributes, like name, version and options. Works locally, in
-             local cache and remote.
-  help       Shows help for a specific command.
-  graph      Generates and manipulates lock files.
-
-Conan commands. Type "conan <command> -h" for help
-```
-
-As a first step, you have to create a [conan profile](https://docs.conan.io/en/latest/reference/commands/misc/profile.html), which describes which toolchain you want to use.
-To create an auto-detected tool-chain use the command
-
-```text
-> conan profile new default --detect
-```
-
-In the case of GCC make sure to use the C++11 ABI. Unfortunately, conan does not choose this by default and we have to adjust the configuration by
-
-```text
-> conan profile update settings.compiler.libcxx=libstdc++11 default
-> conan profile show default
-Configuration for profile default:
-
-[settings]
-os=Linux
-os_build=Linux
-arch=x86_64
-arch_build=x86_64
-compiler=gcc
-compiler.version=9
-compiler.libcxx=libstdc++11
-build_type=Release
-[options]
-[build_requires]
-[env]
-```
-
-Note: We need a minimum GCC version of 8 or a minimum LLVM clang version of 5.
-
-We added some custom installation recipes which `conan` can use to install dependencies like `AMReX` or `HDF5`. These are stored in a `conan` repository and we need to point `conan` to this repository. This is done via the command line
-
-```text
-> conan remote add finite-volume https://api.bintray.com/conan/fub-agklein/finite-volume
-```
-
-### MPI Installation
-
-Make sure to have some MPI implementation on your system such that your current `conan` profile can link against it. This can be achieved by adapting the compiler option of your profile.
-
-### CMake Installation
-
-CMake is a build generation tool and generates build configuration as Makefiles for example.
-
-Before we start installing all dependencies with `conan` we need to install a rather new version of `CMake`. `AMReX` requires a minimal `CMake` version of 3.14. Fortunately `CMake` is quite simple to download and binary packages can be found [here](https://cmake.org/download/).
-
-### Building the Library
-
-First use git and clone the library to a local directory
-
-```bash
-> git clone git@git.imp.fu-berlin.de:ag-klein/FiniteVolumeSolver.git
-```
-
-If you want to build the unit tests you need to pull `Catch2` as a git submodule. Enter the source direction and call
-
-```bash
-> cd FiniteVolumeSolver/
-./FiniteVolumeSolver> git submodule update --init
-```
-
-This will checkout the `develop` branch by default and create a folder named with relative path `./FiniteVolumeSolver`. Next, we create an out-of-source build directory where we want to build the library archives and example binaries.
-
-```bash
-./FiniteVolumeSolver> mkdir build
-./FiniteVolumeSolver> cd build
-./FiniteVolumeSolver/build> cd build
-```
-
-Inside the `build` directory we use conan to install the dependencies with the options which we want to use. `AMReX` for examples has the following configurable build options:
-
-```bash
-AMReX:eb = True|False [True] # enable embedded boundaries / cut-cells
-AMReX:omp = True|False [True] # enable OpenMP parallelization
-AMReX:dim = 1|2|3 [3] # spatial dimension used by AMReX
-```
-
-To install AMReX with embedded boundaries and without OpenMP support (there is no OpenMP support on Apple for example) use within the build directory
-
-```bash
-./FiniteVolumeSolver/build> conan install <Path-to-FiniteVolumeSolver-Source-Dir> -o AMReX:dim=2 -o AMReX:omp=False
-```
-
-In our case
-
-```bash
-./FiniteVolumeSolver/build> conan install ../ -o AMReX:dim=2 -o AMReX:omp=False
-```
-
-This will look into the file `FiniteVolumeSolver/conanfile.txt` and tries to locally install all dependencies which are listed there. After installing these it creates a `conanfile.cmake` in the build directory which will be read by our `CMakeLists.txt` file. This, in turn, injects all necessary include and library paths which we need to build our application. Now we use `cmake` to configure our specific build, i.e.
-
-```bash
-./FiniteVolumeSolver/build> cmake ../
-```
-
-to configure a Debug build, or
-
-```bash
-./FiniteVolumeSolver/build> cmake ../ -DCMAKE_BUILD_TYPE=Release
-```
-
-for a Release build. On Linux and macOS this will create Makefiles by default which you can invoke by typing
-
-```bash
-./FiniteVolumeSolver/build> make
-```
-
-which should build all targets. For other systems, a more general call would be
-
-```bash
-./FiniteVolumeSolver/build> cmake --build .
-```
-
-If some targets fail to build feel free to raise an issue in GitLab.
-
-## Code Overview
-
-### Policy Pattern
-
-To provide customization points for the many algorithmic choices in an AMR-enabled simulation we make heavy use of the so-called _policy pattern_.
-
-> **_From Wikipedia_**: In computer programming, the strategy pattern (also known as the policy pattern) is a behavioral software design pattern that enables selecting an algorithm at runtime. Instead of implementing a single algorithm directly, code receives run-time instructions as to which in a family of algorithms to use.
-
-For each algorithmic customization point, we define a concept, which is simply a set of syntactic requirements.
-Any type which satisfies a particular policy concept can be used as a drop-in replacement for existing algorithms to adjust the method for your special needs.
-The customization points are chosen to be orthogonal and thus enable them to freely concentrate on a single aspect of the method.
-
-Any type which has a member function called `void InitializeData(amrex::MultiFab& data, const amrex::Geometry& geom)` satisfies the `InitialData` concept for usage with the AMReX library.
-This means in practice that an object of type `T` can be used in code as in the example
-
-```cpp
-MyInitialDataPolicy my_intial_data{};
-amrex::MultiFab data = /* obtain AMReX MultiFab from somewhere */
-amrex::Geometry geom = /* obtain AMReX Geometry from somewhere */
-my_intial_data.InitializeData(data, geom);
-```
-
-The notion of concepts will be part of the C++ language as of the C++20 standard.
-In compilers which will support C++20 concepts already, this type requirement can be expressed in the code as
-
-```cpp
-template <typename I>
-concept InitialData = requires (I& initial_data, amrex::MultiFab& data, const amrex::Geometry& geometry) {
-  { initial_data.InitializeData(data, geometry) };
-};
-
-// This line checks at compile-time if the class MyInitialDataPolicy satisfies the InitialData concept.
-static_assert(InitialData<MyInitialDataPolicy>);
-```
-
-[Try it on godbolt!](https://godbolt.org/z/pu0Hh4)
-
-### Structure of a Simulation
-
-When setting up a simulation we decompose the setup into two parts:
-
-1. Manage a locally refined grid containing simulation data distributed over multiple MPI ranks.
-2. Set up a numerical method to solve the problem on a distributed grid.
-
-The algorithmic choice in the second part leads in general to additional requirements for the data storage, such as needing a certain amount of ghost cells.
-
-### Data Storage: PatchHierarchy, GriddingAlgorithm and IntegratorContext
-
-A `PatchHierarchy` allocates simulation data for each refinement level on a `PatchLevel` and can be either generated by a `GriddingAlgorithm` or can be initialized from a checkpoint to restart a simulation. Data on a patch hierarchy shall represent a valid spatial state at some time point and does not contain a ghost cell layer.
-The allocated data can be either associated to be cell-, node- or face-centered. The required data allocation is described by an object of type `DataDescription`, which is defined as
-
-```cpp
-struct DataDescription {
-  int n_cell_components{0};
-  int n_node_components{0};
-  int n_face_components{0};
-  int dimension{AMREX_SPACEDIM};
-};
-```
-
-**Note:** ***a patch hierarchy does not know what the components represent. It does not have an equation object as context and doesn't need it. Its only responsibility is to manage a certain amount of data over multiple levels and distributed over MPI ranks.***
-
-A gridding algorithm adds some algorithmic choices to the patch hierarchy which are needed for the usual distributed methods in the context of adaptive mesh refinement. The present gridding algorithms use the `AmrCore` class from the AMReX library to generate patches and hierarchies to cover such tagged cells. It owns a patch hierarchy and initializes or modifies it using a `TaggingMethod` policy object which masks cells that need additional refinement. In addition to the `TaggingMethod` policy, a `GriddingAlgorithm` also need boundary and initial conditions, given by `BoundaryCondition` and `InitialData` policy objects. The boundary conditions are used in communication routines to fill the ghost cell layer touching the computational domain, whereas the initial conditions are only used once at the beginning of a simulation.
-
-**Example**: The following code example will create an initialized and adaptively refined patch hierarchy.
-
-```cpp
-#include "fub/AMReX.hpp"
-#include "fub/Solver.hpp"
-
-// This class satisfies the InitialData policy concept
-struct CircleData {
-  void InitializeData(amrex::MultiFab& data,
-                      const amrex::Geometry& geom) const {
-    fub::amrex::ForEachFab(data, [&](const amrex::MFIter& mfi) {
-      const ::amrex::Box& box = mfi.tilebox();
-      amrex::FArrayBox& fab = data[mfi];
-      fub::amrex::ForEachIndex(box, [&](int i, int j) {
-        const double x = geom.CellCenter(i, 0);
-        const double y = geom.CellCenter(j, 1);
-        const double norm2 = x * x + y * y;
-        constexpr double r2 = 0.25 * 0.25;
-        amrex::IntVect iv(i, j);
-        if (norm2 < r2) {
-          fab(iv, 0) = 3.0;
-        } else {
-          fab(iv, 0) = 1.0;
-        }
-      });
-    });
-  }
-};
-
-int main() {
-  // This is needed to initialize the AMReX library
-  fub::amrex::ScopeGuard guard{};
-
-  constexpr int Dim = AMREX_SPACEDIM;
-  static_assert(AMREX_SPACEDIM == 2);
-
-  const std::array<int, Dim> n_cells{128, 128};
-  const std::array<double, Dim> xlower{-1.0, -1.0};
-  const std::array<double, Dim> xupper{+1.0, +1.0};
-
-  fub::Advection2d equation{{1.0, 1.0}};
-
-  fub::amrex::CartesianGridGeometry geometry;
-  geometry.cell_dimensions = n_cells;
-  geometry.coordinates = amrex::RealBox(xlower, xupper);
-  geometry.periodicity = std::array<int, Dim>{1, 1};
-
-  fub::amrex::PatchHierarchyOptions hier_opts{};
-  hier_opts.max_number_of_levels = 4;
-
-  // Construct an empty patch hierarchy which allocates only one component
-  // for mass.
-  fub::amrex::PatchHierarchy hierarchy(equation, geometry, hier_opts);
-
-  // Our tagging method will tag cells where the relative difference to the
-  // neighbor cells is below a certain tolerance
-  using State = fub::Advection2d::Complete;
-  fub::amrex::GradientDetector gradient{equation,
-                                        std::pair{&State::mass, 1e-2}};
-
-  auto gridding = std::make_shared<fub::amrex::GriddingAlgorithm>(
-      hierarchy, CircleData{}, gradient);
-
-  // This call will allocate and initialize data on the hierarchy
-  gridding->InitializeHierarchy(0.0);
-
-  // Write a plot file
-  fub::amrex::WritePlotFile("InitialHierarchy/plt00000",
-                            gridding->GetPatchHierarchy(), equation);
-}
-```
-
-Multiple solvers can share a common gridding algorithm and will hold a member variable of type `std::shared_ptr<GriddingAlgorithm>`.
-Given a shared `GriddingAlgorithm` a solver is being able to refine the patch hierarchy or to fill ghost cell boundaries at any given time of its algorithm.
-Copying a `GriddingAlgorithm` by value will deeply copy all data on all MPI ranks. This can be useful to create fall-back scenarios of a simulation.
-
-An `IntegratorContext` allocates, manages and provides access to additional data that is needed for every conservative AMR scheme, such as cell-centered and face-centered data arrays with ghost cell layers. It also manages face-centered data on the coarse-fine interface between two refinement levels.
-
-In addition to managing the data, every integrator context defines the following member functions.
-
-```cpp
-struct IntegratorContext {
-   /// \brief Replaces the underlying gridding algorithm with the specified one.
-  void
-  ResetHierarchyConfiguration(std::shared_ptr<GriddingAlgorithm> gridding);
-
-  /// \brief Whenever the gridding algorithm changes the data hierarchy this
-  /// function will regrid all distributed helper variables managed by the
-  /// context.
-  ///
-  /// \param[in] level  The level number of the coarsest level which changed its
-  /// shape. Regrid all levels finer than level.
-  void ResetHierarchyConfiguration(int level = 0);
-
-  /// \brief Copy data on the specified level from the underlying PatchHierarchy
-  /// to the scratch.
-  ///
-  /// This function does not fill the ghost cell layer.
-  void CopyDataToScratch(int level_num);
-
-  /// \brief Copy data on the specified level from the scratch to the underlying
-  /// PatchHierarchy.
-  void CopyScratchToData(int level_num);
-
-  /// \brief Applies the boundary condition for the scratch space on level
-  /// `level` in direcition `dir`.
-  ///
-  /// \param level  The refinement level on which the boundary condition shall
-  /// be used.
-  void ApplyBoundaryCondition(int level, Direction dir);
-  void ApplyBoundaryCondition(int level, Direction dir, BoundaryCondition& bc);
-
-  /// @{
-  /// \brief Fills the ghost layer of the scratch data and interpolates in the
-  /// coarse fine layer.
-  void FillGhostLayerTwoLevels(int level, BoundaryCondition& fbc, int coarse,
-                               BoundaryCondition& cbc);
-  void FillGhostLayerTwoLevels(int level, int coarse);
-  /// @}
-
-  /// @{
-  /// \brief Fills the ghost layer of the scratch data and does nothing in the
-  /// coarse fine layer.
-  void FillGhostLayerSingleLevel(int level, BoundaryCondition& bc);
-  void FillGhostLayerSingleLevel(int level);
-  /// @}
-
-  /// \brief Returns a estimate for a stable time step size which can be taken
-  /// for specified level number in direction dir.
-  [[nodiscard]] Duration ComputeStableDt(int level, Direction dir);
-
-  /// \brief Fill the flux MultiFab with numeric fluxes based on current states
-  /// in scratch.
-  void ComputeNumericFluxes(int level, Duration dt, Direction dir);
-
-  /// \brief Apply a conservative time update for each conservative variable on
-  /// the specified level number and direction.
-  void UpdateConservatively(int level, Duration dt, Direction dir);
-
-  /// \brief Reconstruct complete state variables from conservative ones.
-  void CompleteFromCons(int level, Duration dt);
-
-  /// \brief Accumulate fluxes on the coarse fine interfaces for a specified
-  /// fine level number.
-  void AccumulateCoarseFineFluxes(int level, double time_scale, Direction dir);
-
-  /// \brief Replace the coarse fluxes by accumulated fine fluxes on the coarse
-  /// fine interfaces.
-  void ApplyFluxCorrection(int fine, int coarse, Duration dt);
-
-  /// \brief Resets all accumulates fluxes to zero.
-  void ResetCoarseFineFluxes(int fine, int coarse);
-
-  /// \brief Coarsen scratch data from a fine level number to a coarse level
-  /// number.
-  void CoarsenConservatively(int fine, int coarse);
-};
-```
-
-This is the minimum amount of functions needed to build common conservative AMR schemes on top of such an integrator context.
-The functions `ComputeStableDt`, `ComputeNumericFluxes`, `UpdateConservatively` and `CompleteFromCons` are customization points of `IntegratorContext`. I. e. one needs to provide objects for the policy concepts `FluxMethod<IntegratorContext>`, `TimeIntegrator<IntegratorContext>` and `CompleteFromConsReconstruction<IntegratorContext>` to define the behaviour of those functions.
-
-The other functions as `AccumulateCoarseFineFluxes`, `ApplyFluxCorrection` will be called automatically by the respective AMR integration scheme and will do the right thing such that the solution remains conservative up to machine accuracy.
-
-### Algorithmic Choice: FluxMethod, TimeIntegrator, CompleteFromCons
-
-We now describe the customization points for an integrator context.
-
-A type `FM` which satisfies the `FluxMethod<IntegratorContext>` concept defines two actions `ComputeStableDt` and `ComputeNumericFluxes` on an integrator context.
-The `ComputeStableDt` returns a time step size such that the CFL condition is satisfied.
-The `ComputeNumericFluxes` shall fill the face-centered flux arrays which will be used by the `TimeIntegrator` to update the conservative state variables.
-
-```cpp
-template <typename FM, typename Equation, int StencilSize>
-concept FluxMethod = requires (FM& flux_method, IntegratorContext& context, int level, Duration dt, int dir) {
-  { flux_method.ComputeNumericFlux(context, level, dt, dir) };
-  { flux_method.ComputeStableDt(context, level, dir) } -> Duration;
-  { static_cast<const FM&>(flux_method).GetStencilSize() } -> int;
-};
-```
-
-### Conservative and Complete States
-
-Each equation defines two kinds of states: `Conservative` and `Complete` states.
-The conservative states contain variables which see a hyperbolic time update from `fub::amrex::TimeIntegrator`.
-The complete state variables are a superset of the conservative ones and may define more auxiliary member variables.
-This makes sense for variables which are auxiliary or needed very often but their computation cost is high.
-The complete state is the location to cache those expensive computations.
-
-For example, the template class `template <int Rank> class PerfectGas` defines the conservative variables
-
-```cpp
-struct -implementation-defined-class-name- {
-  double density;
-  array<double, 2> momentum;
-  double energy;
-};
-```
-
-and the complete state variables are
-
-```cpp
-struct -implementation-defined-class-name- {
-  double density;
-  array<double, 2> momentum;
-  double energy;
-  double pressure;
-  double speed_of_sound;
-};
-```
-
-### Implement a new FluxMethod (simple case)
-
-A class `FM` satisfies the concept `FluxMethod<Equation, StencilSize>` if the following constraints are satisfied.
-
-```cpp
-template <typename FM, typename Equation, int StencilSize>
-concept FluxMethod = requires (FM& flux_method,
-                               Conservative<Equation> cons,
-                               Complete<Equation> stencil[StencilSize],
-                               double dx, double dt, int dir) {
-  { flux_method.ComputeNumericFlux(cons, stencil, dx, dt, dir) };
-  { flux_method.ComputeStableDt(stencil, dx, dir) } -> double;
-  { static_cast<const FM&>(flux_method).GetStencilSize() } -> int;
-};
-```
-
-For example, the following class `MusclHancockMethod` satisfies this concept.
-
-```cpp
-struct MusclHancockMethod {
-    using Conservative = ::Conservative<PerfectGas<2>>;
-    using Complete = ::Complete<PerfectGas<2>>;
-
-    void ComputeNumericFlux(Conservative& cons, const Complete* stencil,
-                              double dx, double dt, int dir);
-
-    double ComputeStableDt(const Complete* stencil, double dx, int dir);
-
-    int GetStencilSize() const noexcept { return 4; }
-};
-```
-
-The implemented MUSCL-type flux methods for an equation `Equation` satisfy `FluxMethod<Equation, 4>` and are implemented in two steps.
-First, we reconstruct a state to the left and to the right the face in question.
-This gives a reduction of the stencil array from `Complete state[4]` to `Complete reconstruced_states[2]`.
-Secondly, we call a (lower-order) base method `BaseFM` which satisfies `FluxMethod<Equation, 2>`.
-=======
-We provide a [user documentation](https://page.mi.fu-berlin.de/ghastermann/fvm-doc/index.html) and a Doxygen documentation.
->>>>>>> 42ba20f6
+We provide a [user documentation](https://page.mi.fu-berlin.de/ghastermann/fvm-doc/index.html) and a Doxygen documentation.