# /usr/bin/python

import h5py
import numpy as np
import matplotlib.pyplot as plt
import matplotlib.animation
import os
import math

os.environ['HDF5_USE_FILE_LOCKING'] = 'FALSE'

def GetSize(path):
    file = h5py.File(path, mode='r')
    n = file["times"].shape[0]
    file.close()
    return n

def Load(path, chunk=[]):
    # @brief Reads grid data and time data from a specified hdf5 file.
    # @param path The path of the HDF5 file
    # @param dataset A string name of the main dataset containing the states data
    # @param times A string name of the time dataset containing all time points
    # @param chunk An optional [start, end] list that specifies how many time steps to load
    file = h5py.File(path, "r")
    if chunk:
        data_array = np.array(file['data'][chunk[0]:chunk[1],:,:,:,:])
        time_array = np.array(file['times'][chunk[0]:chunk[1]])
    else:
        data_array = np.array(file['data'])
        time_array = np.array(file['times'])
    file.close()
    return (data_array, time_array)


def PlotFrame(fig, ax, cax, i0, i, data, func, times, dest):
    density = data[:,0,:,:,0]
    dims = [density.shape[2], density.shape[1]]
    mapped = np.reshape(func(data, i), dims)
    density_i = np.reshape(density[i,:,:], dims)
    mapped_i = np.where(density_i > 0, mapped, np.nan)

    mapped_f = np.nan_to_num(mapped_i, nan=np.finfo(float).max)
    vmin = 0.8e5

    mapped_f = np.nan_to_num(mapped_i, nan=np.finfo(float).min)
    vmax = 1.9e5

    xs = np.linspace(vmin, vmax, 4, endpoint=True)

    im = ax.imshow(mapped_i, vmin=vmin, vmax=vmax)
    fig.colorbar(im, ax=ax, cax=cax, orientation='horizontal', ticks=xs)
    ax.set_title('Time = {:.6f}'.format(times[i]))
    os.makedirs(dest, exist_ok=True)
    filename = '{}/data_{:04d}.png'.format(dest, i0 + i)
    print('Save to {}.'.format(filename))
    fig.savefig(filename)

def ToPressure(data, i):
  return data[i, 16, :, :, 0]

def MakeImages(dest, source, steps=[], chunkSize=100):
    if steps:
        iStart = steps[0]
        iEnd = steps[1]
    else:
        iStart = 0
        iEnd = GetSize(source)
    for i in range(iStart, iEnd, chunkSize):
        thisChunkSize = min(chunkSize, iEnd - i)
        chunk = [i, i + thisChunkSize]
        data, times = Load(path, chunk)
        for j in range(0, thisChunkSize):
            fig, ax = plt.subplots()
            cax = fig.add_axes([0.27, 0.9, 0.5, 0.05])
            PlotFrame(fig, ax, cax, i, j, data, ToPressure, times, dest)
            cax.cla()
            ax.cla()
            fig.clf()

<<<<<<< HEAD
slurm_id = 5645413
path = '/scratch/guttula/MultiTube_blocking/{}/MultiTube/Slices/Plenum.h5'.format(slurm_id)
dest = '/home/guttula/FiniteVolumeSolver/extra/MultiTube/{}/Slice/Pressure'.format(slurm_id)
=======
slurm_id = 'local'
path = '/srv/public/Maikel/FiniteVolumeSolver/build_3D-Release/MultiTube/Slices/Plenum.h5'
dest = '/srv/public/Maikel/PressureBlocked/{}'.format(slurm_id)
>>>>>>> 740a8553
MakeImages(dest, path)<|MERGE_RESOLUTION|>--- conflicted
+++ resolved
@@ -77,13 +77,7 @@
             ax.cla()
             fig.clf()
 
-<<<<<<< HEAD
-slurm_id = 5645413
-path = '/scratch/guttula/MultiTube_blocking/{}/MultiTube/Slices/Plenum.h5'.format(slurm_id)
-dest = '/home/guttula/FiniteVolumeSolver/extra/MultiTube/{}/Slice/Pressure'.format(slurm_id)
-=======
 slurm_id = 'local'
 path = '/srv/public/Maikel/FiniteVolumeSolver/build_3D-Release/MultiTube/Slices/Plenum.h5'
 dest = '/srv/public/Maikel/PressureBlocked/{}'.format(slurm_id)
->>>>>>> 740a8553
 MakeImages(dest, path)